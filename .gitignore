--- conflicted
+++ resolved
@@ -24,17 +24,11 @@
 # eclipse CDT
 /.project
 /.cproject
+language.settings.xml
 
 # CMake generates *.dir/ folders for in-tree builds (used by MSVC projects), ignore all of those:
 *.dir/
 
-<<<<<<< HEAD
-# Eclipse project files
-.project
-.cproject
-language.settings.xml
-=======
 # out of tree builds and docs
 /apidoc/
 /build/
->>>>>>> 93120760
