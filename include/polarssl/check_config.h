/**
 * \file check_config.h
 *
 * \brief Consistency checks for configuration options
 *
 *  Copyright (C) 2006-2014, Brainspark B.V.
 *
 *  This file is part of PolarSSL (http://www.polarssl.org)
 *  Lead Maintainer: Paul Bakker <polarssl_maintainer at polarssl.org>
 *
 *  All rights reserved.
 *
 *  This program is free software; you can redistribute it and/or modify
 *  it under the terms of the GNU General Public License as published by
 *  the Free Software Foundation; either version 2 of the License, or
 *  (at your option) any later version.
 *
 *  This program is distributed in the hope that it will be useful,
 *  but WITHOUT ANY WARRANTY; without even the implied warranty of
 *  MERCHANTABILITY or FITNESS FOR A PARTICULAR PURPOSE.  See the
 *  GNU General Public License for more details.
 *
 *  You should have received a copy of the GNU General Public License along
 *  with this program; if not, write to the Free Software Foundation, Inc.,
 *  51 Franklin Street, Fifth Floor, Boston, MA 02110-1301 USA.
 */

/*
 * It is recommended to include this file from your config.h
 * in order to catch dependency issues early.
 */

#ifndef POLARSSL_CHECK_CONFIG_H
#define POLARSSL_CHECK_CONFIG_H

#if defined(POLARSSL_AESNI_C) && !defined(POLARSSL_HAVE_ASM)
#error "POLARSSL_AESNI_C defined, but not all prerequisites"
#endif

#if defined(POLARSSL_CERTS_C) && !defined(POLARSSL_PEM_PARSE_C)
#error "POLARSSL_CERTS_C defined, but not all prerequisites"
#endif

#if defined(POLARSSL_CTR_DRBG_C) && !defined(POLARSSL_AES_C)
#error "POLARSSL_CTR_DRBG_C defined, but not all prerequisites"
#endif

#if defined(POLARSSL_DHM_C) && !defined(POLARSSL_BIGNUM_C)
#error "POLARSSL_DHM_C defined, but not all prerequisites"
#endif

#if defined(POLARSSL_ECDH_C) && !defined(POLARSSL_ECP_C)
#error "POLARSSL_ECDH_C defined, but not all prerequisites"
#endif

#if defined(POLARSSL_ECDSA_C) &&            \
    ( !defined(POLARSSL_ECP_C) ||           \
      !defined(POLARSSL_ASN1_PARSE_C) ||    \
      !defined(POLARSSL_ASN1_WRITE_C) )
#error "POLARSSL_ECDSA_C defined, but not all prerequisites"
#endif

#if defined(POLARSSL_ECDSA_DETERMINISTIC) && !defined(POLARSSL_HMAC_DRBG_C)
#error "POLARSSL_ECDSA_DETERMINISTIC defined, but not all prerequisites"
#endif

#if defined(POLARSSL_ECP_C) && ( !defined(POLARSSL_BIGNUM_C) || (   \
    !defined(POLARSSL_ECP_DP_SECP192R1_ENABLED) &&                  \
    !defined(POLARSSL_ECP_DP_SECP224R1_ENABLED) &&                  \
    !defined(POLARSSL_ECP_DP_SECP256R1_ENABLED) &&                  \
    !defined(POLARSSL_ECP_DP_SECP384R1_ENABLED) &&                  \
    !defined(POLARSSL_ECP_DP_SECP521R1_ENABLED) &&                  \
    !defined(POLARSSL_ECP_DP_BP256R1_ENABLED)   &&                  \
    !defined(POLARSSL_ECP_DP_BP384R1_ENABLED)   &&                  \
    !defined(POLARSSL_ECP_DP_BP512R1_ENABLED)   &&                  \
    !defined(POLARSSL_ECP_DP_SECP192K1_ENABLED) &&                  \
    !defined(POLARSSL_ECP_DP_SECP224K1_ENABLED) &&                  \
    !defined(POLARSSL_ECP_DP_SECP256K1_ENABLED) ) )
#error "POLARSSL_ECP_C defined, but not all prerequisites"
#endif

#if defined(POLARSSL_ENTROPY_C) && (!defined(POLARSSL_SHA512_C) &&      \
                                    !defined(POLARSSL_SHA256_C))
#error "POLARSSL_ENTROPY_C defined, but not all prerequisites"
#endif
#if defined(POLARSSL_ENTROPY_C) && defined(POLARSSL_SHA512_C) &&         \
    defined(CTR_DRBG_ENTROPY_LEN) && (CTR_DRBG_ENTROPY_LEN > 64)
#error "CTR_DRBG_ENTROPY_LEN value too high"
#endif
#if defined(POLARSSL_ENTROPY_C) &&                                            \
    ( !defined(POLARSSL_SHA512_C) || defined(POLARSSL_ENTROPY_FORCE_SHA256) ) \
    && defined(CTR_DRBG_ENTROPY_LEN) && (CTR_DRBG_ENTROPY_LEN > 32)
#error "CTR_DRBG_ENTROPY_LEN value too high"
#endif
#if defined(POLARSSL_ENTROPY_C) && \
    defined(POLARSSL_ENTROPY_FORCE_SHA256) && !defined(POLARSSL_SHA256_C)
#error "POLARSSL_ENTROPY_FORCE_SHA256 defined, but not all prerequisites"
#endif

#if defined(POLARSSL_GCM_C) && (                                        \
        !defined(POLARSSL_AES_C) && !defined(POLARSSL_CAMELLIA_C) )
#error "POLARSSL_GCM_C defined, but not all prerequisites"
#endif

#if defined(POLARSSL_HAVEGE_C) && !defined(POLARSSL_TIMING_C)
#error "POLARSSL_HAVEGE_C defined, but not all prerequisites"
#endif

#if defined(POLARSSL_HMAC_DRBG) && !defined(POLARSSL_MD_C)
#error "POLARSSL_HMAC_DRBG_C defined, but not all prerequisites"
#endif

#if defined(POLARSSL_KEY_EXCHANGE_ECDH_ECDSA_ENABLED) &&                 \
    ( !defined(POLARSSL_ECDH_C) || !defined(POLARSSL_X509_CRT_PARSE_C) )
#error "POLARSSL_KEY_EXCHANGE_ECDH_ECDSA_ENABLED defined, but not all prerequisites"
#endif

#if defined(POLARSSL_KEY_EXCHANGE_ECDH_RSA_ENABLED) &&                 \
    ( !defined(POLARSSL_ECDH_C) || !defined(POLARSSL_X509_CRT_PARSE_C) )
#error "POLARSSL_KEY_EXCHANGE_ECDH_RSA_ENABLED defined, but not all prerequisites"
#endif

#if defined(POLARSSL_KEY_EXCHANGE_DHE_PSK_ENABLED) && !defined(POLARSSL_DHM_C)
#error "POLARSSL_KEY_EXCHANGE_DHE_PSK_ENABLED defined, but not all prerequisites"
#endif

#if defined(POLARSSL_KEY_EXCHANGE_ECDHE_PSK_ENABLED) &&                     \
    !defined(POLARSSL_ECDH_C)
#error "POLARSSL_KEY_EXCHANGE_ECDHE_PSK_ENABLED defined, but not all prerequisites"
#endif

#if defined(POLARSSL_KEY_EXCHANGE_DHE_RSA_ENABLED) &&                   \
    ( !defined(POLARSSL_DHM_C) || !defined(POLARSSL_RSA_C) ||           \
      !defined(POLARSSL_X509_CRT_PARSE_C) || !defined(POLARSSL_PKCS1_V15) )
#error "POLARSSL_KEY_EXCHANGE_DHE_RSA_ENABLED defined, but not all prerequisites"
#endif

#if defined(POLARSSL_KEY_EXCHANGE_ECDHE_RSA_ENABLED) &&                 \
    ( !defined(POLARSSL_ECDH_C) || !defined(POLARSSL_RSA_C) ||          \
      !defined(POLARSSL_X509_CRT_PARSE_C) || !defined(POLARSSL_PKCS1_V15) )
#error "POLARSSL_KEY_EXCHANGE_ECDHE_RSA_ENABLED defined, but not all prerequisites"
#endif

#if defined(POLARSSL_KEY_EXCHANGE_ECDHE_ECDSA_ENABLED) &&                 \
    ( !defined(POLARSSL_ECDH_C) || !defined(POLARSSL_ECDSA_C) ||          \
      !defined(POLARSSL_X509_CRT_PARSE_C) )
#error "POLARSSL_KEY_EXCHANGE_ECDHE_ECDSA_ENABLED defined, but not all prerequisites"
#endif

#if defined(POLARSSL_KEY_EXCHANGE_RSA_PSK_ENABLED) &&                   \
    ( !defined(POLARSSL_RSA_C) || !defined(POLARSSL_X509_CRT_PARSE_C) ||\
      !defined(POLARSSL_PKCS1_V15) )
#error "POLARSSL_KEY_EXCHANGE_RSA_PSK_ENABLED defined, but not all prerequisites"
#endif

#if defined(POLARSSL_KEY_EXCHANGE_RSA_ENABLED) &&                       \
    ( !defined(POLARSSL_RSA_C) || !defined(POLARSSL_X509_CRT_PARSE_C) ||\
      !defined(POLARSSL_PKCS1_V15) )
#error "POLARSSL_KEY_EXCHANGE_RSA_ENABLED defined, but not all prerequisites"
#endif

#if defined(POLARSSL_MEMORY_BUFFER_ALLOC_C) &&                          \
    ( !defined(POLARSSL_PLATFORM_C) || !defined(POLARSSL_PLATFORM_MEMORY) )
#error "POLARSSL_MEMORY_BUFFER_ALLOC_C defined, but not all prerequisites"
#endif

#if defined(POLARSSL_PADLOCK_C) && !defined(POLARSSL_HAVE_ASM)
#error "POLARSSL_PADLOCK_C defined, but not all prerequisites"
#endif

#if defined(POLARSSL_PBKDF2_C) && !defined(POLARSSL_MD_C)
#error "POLARSSL_PBKDF2_C defined, but not all prerequisites"
#endif

#if defined(POLARSSL_PEM_PARSE_C) && !defined(POLARSSL_BASE64_C)
#error "POLARSSL_PEM_PARSE_C defined, but not all prerequisites"
#endif

#if defined(POLARSSL_PEM_WRITE_C) && !defined(POLARSSL_BASE64_C)
#error "POLARSSL_PEM_WRITE_C defined, but not all prerequisites"
#endif

#if defined(POLARSSL_PK_PARSE_C) && !defined(POLARSSL_PK_C)
#error "POLARSSL_PK_PARSE_C defined, but not all prerequisites"
#endif

#if defined(POLARSSL_PK_WRITE_C) && !defined(POLARSSL_PK_C)
#error "POLARSSL_PK_WRITE_C defined, but not all prerequisites"
#endif

#if defined(POLARSSL_PKCS11_C) && !defined(POLARSSL_PK_C)
#error "POLARSSL_PKCS11_C defined, but not all prerequisites"
#endif

#if defined(POLARSSL_RSA_C) && ( !defined(POLARSSL_BIGNUM_C) ||         \
    !defined(POLARSSL_OID_C) )
#error "POLARSSL_RSA_C defined, but not all prerequisites"
#endif

#if defined(POLARSSL_X509_RSASSA_PSS_SUPPORT) &&                        \
    ( !defined(POLARSSL_RSA_C) || !defined(POLARSSL_PKCS1_V21) )
#error "POLARSSL_X509_RSASSA_PSS_SUPPORT defined, but not all prerequisites"
#endif

#if defined(POLARSSL_SSL_PROTO_SSL3) && ( !defined(POLARSSL_MD5_C) ||     \
    !defined(POLARSSL_SHA1_C) )
#error "POLARSSL_SSL_PROTO_SSL3 defined, but not all prerequisites"
#endif

#if defined(POLARSSL_SSL_PROTO_TLS1) && ( !defined(POLARSSL_MD5_C) ||     \
    !defined(POLARSSL_SHA1_C) )
#error "POLARSSL_SSL_PROTO_TLS1 defined, but not all prerequisites"
#endif

#if defined(POLARSSL_SSL_PROTO_TLS1_1) && ( !defined(POLARSSL_MD5_C) ||     \
    !defined(POLARSSL_SHA1_C) )
#error "POLARSSL_SSL_PROTO_TLS1_1 defined, but not all prerequisites"
#endif

#if defined(POLARSSL_SSL_PROTO_TLS1_2) && ( !defined(POLARSSL_SHA1_C) &&     \
    !defined(POLARSSL_SHA256_C) && !defined(POLARSSL_SHA512_C) )
#error "POLARSSL_SSL_PROTO_TLS1_2 defined, but not all prerequisites"
#endif

#if defined(POLARSSL_SSL_PROTO_DTLS) && (       \
    ( !defined(POLARSSL_SSL_PROTO_TLS1_1) &&      \
      !defined(POLARSSL_SSL_PROTO_TLS1_2) ) ||    \
    !defined(POLARSSL_TIMING_C) )
#error "POLARSSL_SSL_PROTO_DTLS defined, but not all prerequisites"
#endif

#if defined(POLARSSL_SSL_CLI_C) && !defined(POLARSSL_SSL_TLS_C)
#error "POLARSSL_SSL_CLI_C defined, but not all prerequisites"
#endif

#if defined(POLARSSL_SSL_TLS_C) && ( !defined(POLARSSL_CIPHER_C) ||     \
    !defined(POLARSSL_MD_C) )
#error "POLARSSL_SSL_TLS_C defined, but not all prerequisites"
#endif

#if defined(POLARSSL_SSL_SRV_C) && !defined(POLARSSL_SSL_TLS_C)
#error "POLARSSL_SSL_SRV_C defined, but not all prerequisites"
#endif

#if defined(POLARSSL_SSL_TLS_C) && (!defined(POLARSSL_SSL_PROTO_SSL3) && \
    !defined(POLARSSL_SSL_PROTO_TLS1) && !defined(POLARSSL_SSL_PROTO_TLS1_1) && \
    !defined(POLARSSL_SSL_PROTO_TLS1_2))
#error "POLARSSL_SSL_TLS_C defined, but no protocols are active"
#endif

#if defined(POLARSSL_SSL_TLS_C) && (defined(POLARSSL_SSL_PROTO_SSL3) && \
    defined(POLARSSL_SSL_PROTO_TLS1_1) && !defined(POLARSSL_SSL_PROTO_TLS1))
#error "Illegal protocol selection"
#endif

#if defined(POLARSSL_SSL_TLS_C) && (defined(POLARSSL_SSL_PROTO_TLS1) && \
    defined(POLARSSL_SSL_PROTO_TLS1_2) && !defined(POLARSSL_SSL_PROTO_TLS1_1))
#error "Illegal protocol selection"
#endif

#if defined(POLARSSL_SSL_TLS_C) && (defined(POLARSSL_SSL_PROTO_SSL3) && \
    defined(POLARSSL_SSL_PROTO_TLS1_2) && (!defined(POLARSSL_SSL_PROTO_TLS1) || \
    !defined(POLARSSL_SSL_PROTO_TLS1_1)))
#error "Illegal protocol selection"
#endif

<<<<<<< HEAD
#if defined(POLARSSL_SSL_COOKIE_C) && !defined(POLARSSL_SSL_DTLS_HELLO_VERIFY)
#error "POLARSSL_SSL_COOKIE_C  defined, but not all prerequisites"
#endif

#if defined(POLARSSL_SSL_DTLS_HELLO_VERIFY) &&                              \
    ( !defined(POLARSSL_SSL_SRV_C) || !defined(POLARSSL_SSL_PROTO_DTLS) )
#error "POLARSSL_SSL_DTLS_HELLO_VERIFY  defined, but not all prerequisites"
#endif

#if defined(POLARSSL_SSL_DTLS_ANTI_REPLAY) &&                              \
    ( !defined(POLARSSL_SSL_TLS_C) || !defined(POLARSSL_SSL_PROTO_DTLS) )
#error "POLARSSL_SSL_DTLS_ANTI_REPLAY  defined, but not all prerequisites"
#endif

#if defined(POLARSSL_SSL_DTLS_BADMAC_LIMIT) &&                              \
    ( !defined(POLARSSL_SSL_TLS_C) || !defined(POLARSSL_SSL_PROTO_DTLS) )
#error "POLARSSL_SSL_DTLS_BADMAC_LIMIT  defined, but not all prerequisites"
=======
#if defined(POLARSSL_SSL_ENCRYPT_THEN_MAC) &&   \
    !defined(POLARSSL_SSL_PROTO_TLS1)   &&      \
    !defined(POLARSSL_SSL_PROTO_TLS1_1) &&      \
    !defined(POLARSSL_SSL_PROTO_TLS1_2)
#error "POLARSSL_SSL_ENCRYPT_THEN_MAC defined, but not all prerequsites"
>>>>>>> 9d7821d7
#endif

#if defined(POLARSSL_SSL_EXTENDED_MASTER_SECRET) && \
    !defined(POLARSSL_SSL_PROTO_TLS1)   &&          \
    !defined(POLARSSL_SSL_PROTO_TLS1_1) &&          \
    !defined(POLARSSL_SSL_PROTO_TLS1_2)
#error "POLARSSL_SSL_EXTENDED_MASTER_SECRET defined, but not all prerequsites"
#endif

#if defined(POLARSSL_SSL_SESSION_TICKETS) && defined(POLARSSL_SSL_TLS_C) && \
    ( !defined(POLARSSL_AES_C) || !defined(POLARSSL_SHA256_C) ||            \
      !defined(POLARSSL_CIPHER_MODE_CBC) )
#error "POLARSSL_SSL_SESSION_TICKETS_C defined, but not all prerequisites"
#endif

#if defined(POLARSSL_SSL_SERVER_NAME_INDICATION) && \
        !defined(POLARSSL_X509_CRT_PARSE_C)
#error "POLARSSL_SSL_SERVER_NAME_INDICATION defined, but not all prerequisites"
#endif

#if defined(POLARSSL_THREADING_PTHREAD)
#if !defined(POLARSSL_THREADING_C) || defined(POLARSSL_THREADING_IMPL)
#error "POLARSSL_THREADING_PTHREAD defined, but not all prerequisites"
#endif
#define POLARSSL_THREADING_IMPL
#endif

#if defined(POLARSSL_THREADING_ALT)
#if !defined(POLARSSL_THREADING_C) || defined(POLARSSL_THREADING_IMPL)
#error "POLARSSL_THREADING_ALT defined, but not all prerequisites"
#endif
#define POLARSSL_THREADING_IMPL
#endif

#if defined(POLARSSL_THREADING_C) && !defined(POLARSSL_THREADING_IMPL)
#error "POLARSSL_THREADING_C defined, single threading implementation required"
#endif
#undef POLARSSL_THREADING_IMPL

#if defined(POLARSSL_VERSION_FEATURES) && !defined(POLARSSL_VERSION_C)
#error "POLARSSL_VERSION_FEATURES defined, but not all prerequisites"
#endif

#if defined(POLARSSL_X509_USE_C) && ( !defined(POLARSSL_BIGNUM_C) ||  \
    !defined(POLARSSL_OID_C) || !defined(POLARSSL_ASN1_PARSE_C) ||      \
    !defined(POLARSSL_PK_PARSE_C) )
#error "POLARSSL_X509_USE_C defined, but not all prerequisites"
#endif

#if defined(POLARSSL_X509_CREATE_C) && ( !defined(POLARSSL_BIGNUM_C) ||  \
    !defined(POLARSSL_OID_C) || !defined(POLARSSL_ASN1_WRITE_C) ||       \
    !defined(POLARSSL_PK_WRITE_C) )
#error "POLARSSL_X509_CREATE_C defined, but not all prerequisites"
#endif

#if defined(POLARSSL_X509_CRT_PARSE_C) && ( !defined(POLARSSL_X509_USE_C) )
#error "POLARSSL_X509_CRT_PARSE_C defined, but not all prerequisites"
#endif

#if defined(POLARSSL_X509_CRL_PARSE_C) && ( !defined(POLARSSL_X509_USE_C) )
#error "POLARSSL_X509_CRL_PARSE_C defined, but not all prerequisites"
#endif

#if defined(POLARSSL_X509_CSR_PARSE_C) && ( !defined(POLARSSL_X509_USE_C) )
#error "POLARSSL_X509_CSR_PARSE_C defined, but not all prerequisites"
#endif

#if defined(POLARSSL_X509_CRT_WRITE_C) && ( !defined(POLARSSL_X509_CREATE_C) )
#error "POLARSSL_X509_CRT_WRITE_C defined, but not all prerequisites"
#endif

#if defined(POLARSSL_X509_CSR_WRITE_C) && ( !defined(POLARSSL_X509_CREATE_C) )
#error "POLARSSL_X509_CSR_WRITE_C defined, but not all prerequisites"
#endif

#endif /* POLARSSL_CHECK_CONFIG_H */<|MERGE_RESOLUTION|>--- conflicted
+++ resolved
@@ -264,7 +264,6 @@
 #error "Illegal protocol selection"
 #endif
 
-<<<<<<< HEAD
 #if defined(POLARSSL_SSL_COOKIE_C) && !defined(POLARSSL_SSL_DTLS_HELLO_VERIFY)
 #error "POLARSSL_SSL_COOKIE_C  defined, but not all prerequisites"
 #endif
@@ -282,13 +281,13 @@
 #if defined(POLARSSL_SSL_DTLS_BADMAC_LIMIT) &&                              \
     ( !defined(POLARSSL_SSL_TLS_C) || !defined(POLARSSL_SSL_PROTO_DTLS) )
 #error "POLARSSL_SSL_DTLS_BADMAC_LIMIT  defined, but not all prerequisites"
-=======
+#endif
+
 #if defined(POLARSSL_SSL_ENCRYPT_THEN_MAC) &&   \
     !defined(POLARSSL_SSL_PROTO_TLS1)   &&      \
     !defined(POLARSSL_SSL_PROTO_TLS1_1) &&      \
     !defined(POLARSSL_SSL_PROTO_TLS1_2)
 #error "POLARSSL_SSL_ENCRYPT_THEN_MAC defined, but not all prerequsites"
->>>>>>> 9d7821d7
 #endif
 
 #if defined(POLARSSL_SSL_EXTENDED_MASTER_SECRET) && \
