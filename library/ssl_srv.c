/*
 *  TLSv1 server-side functions
 *
 *  Copyright The Mbed TLS Contributors
 *  SPDX-License-Identifier: Apache-2.0
 *
 *  Licensed under the Apache License, Version 2.0 (the "License"); you may
 *  not use this file except in compliance with the License.
 *  You may obtain a copy of the License at
 *
 *  http://www.apache.org/licenses/LICENSE-2.0
 *
 *  Unless required by applicable law or agreed to in writing, software
 *  distributed under the License is distributed on an "AS IS" BASIS, WITHOUT
 *  WARRANTIES OR CONDITIONS OF ANY KIND, either express or implied.
 *  See the License for the specific language governing permissions and
 *  limitations under the License.
 */

#include "common.h"

#if defined(MBEDTLS_SSL_SRV_C)

#if defined(MBEDTLS_PLATFORM_C)
#include "mbedtls/platform.h"
#else
#include <stdlib.h>
#define mbedtls_calloc    calloc
#define mbedtls_free      free
#endif

#include "mbedtls/ssl.h"
#include "mbedtls/ssl_internal.h"
#include "mbedtls/debug.h"
#include "mbedtls/error.h"
#include "mbedtls/platform_util.h"

#include <string.h>

#if defined(MBEDTLS_ECP_C)
#include "mbedtls/ecp.h"
#endif

#if defined(MBEDTLS_HAVE_TIME)
#include "mbedtls/platform_time.h"
#endif

#if defined(MBEDTLS_SSL_DTLS_HELLO_VERIFY)
int mbedtls_ssl_set_client_transport_id( mbedtls_ssl_context *ssl,
                                 const unsigned char *info,
                                 size_t ilen )
{
    if( ssl->conf->endpoint != MBEDTLS_SSL_IS_SERVER )
        return( MBEDTLS_ERR_SSL_BAD_INPUT_DATA );

    mbedtls_free( ssl->cli_id );

    if( ( ssl->cli_id = mbedtls_calloc( 1, ilen ) ) == NULL )
        return( MBEDTLS_ERR_SSL_ALLOC_FAILED );

    memcpy( ssl->cli_id, info, ilen );
    ssl->cli_id_len = ilen;

    return( 0 );
}

void mbedtls_ssl_conf_dtls_cookies( mbedtls_ssl_config *conf,
                           mbedtls_ssl_cookie_write_t *f_cookie_write,
                           mbedtls_ssl_cookie_check_t *f_cookie_check,
                           void *p_cookie )
{
    conf->f_cookie_write = f_cookie_write;
    conf->f_cookie_check = f_cookie_check;
    conf->p_cookie       = p_cookie;
}
#endif /* MBEDTLS_SSL_DTLS_HELLO_VERIFY */

#if defined(MBEDTLS_SSL_SERVER_NAME_INDICATION)
static int ssl_parse_servername_ext( mbedtls_ssl_context *ssl,
                                     const unsigned char *buf,
                                     size_t len )
{
    int ret = MBEDTLS_ERR_ERROR_CORRUPTION_DETECTED;
    size_t servername_list_size, hostname_len;
    const unsigned char *p;

    MBEDTLS_SSL_DEBUG_MSG( 3, ( "parse ServerName extension" ) );

    if( len < 2 )
    {
        MBEDTLS_SSL_DEBUG_MSG( 1, ( "bad client hello message" ) );
        mbedtls_ssl_send_alert_message( ssl, MBEDTLS_SSL_ALERT_LEVEL_FATAL,
                                       MBEDTLS_SSL_ALERT_MSG_DECODE_ERROR );
        return( MBEDTLS_ERR_SSL_BAD_HS_CLIENT_HELLO );
    }
    servername_list_size = ( ( buf[0] << 8 ) | ( buf[1] ) );
    if( servername_list_size + 2 != len )
    {
        MBEDTLS_SSL_DEBUG_MSG( 1, ( "bad client hello message" ) );
        mbedtls_ssl_send_alert_message( ssl, MBEDTLS_SSL_ALERT_LEVEL_FATAL,
                                        MBEDTLS_SSL_ALERT_MSG_DECODE_ERROR );
        return( MBEDTLS_ERR_SSL_BAD_HS_CLIENT_HELLO );
    }

    p = buf + 2;
    while( servername_list_size > 2 )
    {
        hostname_len = ( ( p[1] << 8 ) | p[2] );
        if( hostname_len + 3 > servername_list_size )
        {
            MBEDTLS_SSL_DEBUG_MSG( 1, ( "bad client hello message" ) );
            mbedtls_ssl_send_alert_message( ssl, MBEDTLS_SSL_ALERT_LEVEL_FATAL,
                                            MBEDTLS_SSL_ALERT_MSG_DECODE_ERROR );
            return( MBEDTLS_ERR_SSL_BAD_HS_CLIENT_HELLO );
        }

        if( p[0] == MBEDTLS_TLS_EXT_SERVERNAME_HOSTNAME )
        {
            ret = ssl->conf->f_sni( ssl->conf->p_sni,
                                    ssl, p + 3, hostname_len );
            if( ret != 0 )
            {
                MBEDTLS_SSL_DEBUG_RET( 1, "ssl_sni_wrapper", ret );
                mbedtls_ssl_send_alert_message( ssl, MBEDTLS_SSL_ALERT_LEVEL_FATAL,
                        MBEDTLS_SSL_ALERT_MSG_UNRECOGNIZED_NAME );
                return( MBEDTLS_ERR_SSL_BAD_HS_CLIENT_HELLO );
            }
            return( 0 );
        }

        servername_list_size -= hostname_len + 3;
        p += hostname_len + 3;
    }

    if( servername_list_size != 0 )
    {
        MBEDTLS_SSL_DEBUG_MSG( 1, ( "bad client hello message" ) );
        mbedtls_ssl_send_alert_message( ssl, MBEDTLS_SSL_ALERT_LEVEL_FATAL,
                                        MBEDTLS_SSL_ALERT_MSG_ILLEGAL_PARAMETER );
        return( MBEDTLS_ERR_SSL_BAD_HS_CLIENT_HELLO );
    }

    return( 0 );
}
#endif /* MBEDTLS_SSL_SERVER_NAME_INDICATION */

#if defined(MBEDTLS_KEY_EXCHANGE_SOME_PSK_ENABLED)
static int ssl_conf_has_psk_or_cb( mbedtls_ssl_config const *conf )
{
    if( conf->f_psk != NULL )
        return( 1 );

    if( conf->psk_identity_len == 0 || conf->psk_identity == NULL )
        return( 0 );

    if( conf->psk != NULL && conf->psk_len != 0 )
        return( 1 );

#if defined(MBEDTLS_USE_PSA_CRYPTO)
    if( ! mbedtls_svc_key_id_is_null( conf->psk_opaque ) )
        return( 1 );
#endif /* MBEDTLS_USE_PSA_CRYPTO */

    return( 0 );
}

#if defined(MBEDTLS_USE_PSA_CRYPTO)
static int ssl_use_opaque_psk( mbedtls_ssl_context const *ssl )
{
    if( ssl->conf->f_psk != NULL )
    {
        /* If we've used a callback to select the PSK,
         * the static configuration is irrelevant. */

        if( ! mbedtls_svc_key_id_is_null( ssl->handshake->psk_opaque ) )
            return( 1 );

        return( 0 );
    }

    if( ! mbedtls_svc_key_id_is_null( ssl->conf->psk_opaque ) )
        return( 1 );

    return( 0 );
}
#endif /* MBEDTLS_USE_PSA_CRYPTO */
#endif /* MBEDTLS_KEY_EXCHANGE_SOME_PSK_ENABLED */

static int ssl_parse_renegotiation_info( mbedtls_ssl_context *ssl,
                                         const unsigned char *buf,
                                         size_t len )
{
#if defined(MBEDTLS_SSL_RENEGOTIATION)
    if( ssl->renego_status != MBEDTLS_SSL_INITIAL_HANDSHAKE )
    {
        /* Check verify-data in constant-time. The length OTOH is no secret */
        if( len    != 1 + ssl->verify_data_len ||
            buf[0] !=     ssl->verify_data_len ||
            mbedtls_ssl_safer_memcmp( buf + 1, ssl->peer_verify_data,
                          ssl->verify_data_len ) != 0 )
        {
            MBEDTLS_SSL_DEBUG_MSG( 1, ( "non-matching renegotiation info" ) );
            mbedtls_ssl_send_alert_message( ssl, MBEDTLS_SSL_ALERT_LEVEL_FATAL,
                                            MBEDTLS_SSL_ALERT_MSG_HANDSHAKE_FAILURE );
            return( MBEDTLS_ERR_SSL_BAD_HS_CLIENT_HELLO );
        }
    }
    else
#endif /* MBEDTLS_SSL_RENEGOTIATION */
    {
        if( len != 1 || buf[0] != 0x0 )
        {
            MBEDTLS_SSL_DEBUG_MSG( 1, ( "non-zero length renegotiation info" ) );
            mbedtls_ssl_send_alert_message( ssl, MBEDTLS_SSL_ALERT_LEVEL_FATAL,
                                            MBEDTLS_SSL_ALERT_MSG_HANDSHAKE_FAILURE );
            return( MBEDTLS_ERR_SSL_BAD_HS_CLIENT_HELLO );
        }

        ssl->secure_renegotiation = MBEDTLS_SSL_SECURE_RENEGOTIATION;
    }

    return( 0 );
}

#if defined(MBEDTLS_SSL_PROTO_TLS1_2) && \
    defined(MBEDTLS_KEY_EXCHANGE_WITH_CERT_ENABLED)

/*
 * Status of the implementation of signature-algorithms extension:
 *
 * Currently, we are only considering the signature-algorithm extension
 * to pick a ciphersuite which allows us to send the ServerKeyExchange
 * message with a signature-hash combination that the user allows.
 *
 * We do *not* check whether all certificates in our certificate
 * chain are signed with an allowed signature-hash pair.
 * This needs to be done at a later stage.
 *
 */
static int ssl_parse_signature_algorithms_ext( mbedtls_ssl_context *ssl,
                                               const unsigned char *buf,
                                               size_t len )
{
    size_t sig_alg_list_size;

    const unsigned char *p;
    const unsigned char *end = buf + len;

    mbedtls_md_type_t md_cur;
    mbedtls_pk_type_t sig_cur;

    if ( len < 2 ) {
        MBEDTLS_SSL_DEBUG_MSG( 1, ( "bad client hello message" ) );
        mbedtls_ssl_send_alert_message( ssl, MBEDTLS_SSL_ALERT_LEVEL_FATAL,
                                       MBEDTLS_SSL_ALERT_MSG_DECODE_ERROR );
        return( MBEDTLS_ERR_SSL_BAD_HS_CLIENT_HELLO );
    }
    sig_alg_list_size = ( ( buf[0] << 8 ) | ( buf[1] ) );
    if( sig_alg_list_size + 2 != len ||
        sig_alg_list_size % 2 != 0 )
    {
        MBEDTLS_SSL_DEBUG_MSG( 1, ( "bad client hello message" ) );
        mbedtls_ssl_send_alert_message( ssl, MBEDTLS_SSL_ALERT_LEVEL_FATAL,
                                        MBEDTLS_SSL_ALERT_MSG_DECODE_ERROR );
        return( MBEDTLS_ERR_SSL_BAD_HS_CLIENT_HELLO );
    }

    /* Currently we only guarantee signing the ServerKeyExchange message according
     * to the constraints specified in this extension (see above), so it suffices
     * to remember only one suitable hash for each possible signature algorithm.
     *
     * This will change when we also consider certificate signatures,
     * in which case we will need to remember the whole signature-hash
     * pair list from the extension.
     */

    for( p = buf + 2; p < end; p += 2 )
    {
        /* Silently ignore unknown signature or hash algorithms. */

        if( ( sig_cur = mbedtls_ssl_pk_alg_from_sig( p[1] ) ) == MBEDTLS_PK_NONE )
        {
            MBEDTLS_SSL_DEBUG_MSG( 3, ( "client hello v3, signature_algorithm ext"
                                        " unknown sig alg encoding %d", p[1] ) );
            continue;
        }

        /* Check if we support the hash the user proposes */
        md_cur = mbedtls_ssl_md_alg_from_hash( p[0] );
        if( md_cur == MBEDTLS_MD_NONE )
        {
            MBEDTLS_SSL_DEBUG_MSG( 3, ( "client hello v3, signature_algorithm ext:"
                                        " unknown hash alg encoding %d", p[0] ) );
            continue;
        }

        if( mbedtls_ssl_check_sig_hash( ssl, md_cur ) == 0 )
        {
            mbedtls_ssl_sig_hash_set_add( &ssl->handshake->hash_algs, sig_cur, md_cur );
            MBEDTLS_SSL_DEBUG_MSG( 3, ( "client hello v3, signature_algorithm ext:"
                                        " match sig %u and hash %u",
                                        (unsigned) sig_cur, (unsigned) md_cur ) );
        }
        else
        {
            MBEDTLS_SSL_DEBUG_MSG( 3, ( "client hello v3, signature_algorithm ext: "
                                        "hash alg %u not supported", (unsigned) md_cur ) );
        }
    }

    return( 0 );
}
#endif /* MBEDTLS_SSL_PROTO_TLS1_2 &&
          MBEDTLS_KEY_EXCHANGE_WITH_CERT_ENABLED */

#if defined(MBEDTLS_ECDH_C) || defined(MBEDTLS_ECDSA_C) || \
    defined(MBEDTLS_KEY_EXCHANGE_ECJPAKE_ENABLED)
static int ssl_parse_supported_elliptic_curves( mbedtls_ssl_context *ssl,
                                                const unsigned char *buf,
                                                size_t len )
{
    size_t list_size, our_size;
    const unsigned char *p;
    const mbedtls_ecp_curve_info *curve_info, **curves;

    if ( len < 2 ) {
        MBEDTLS_SSL_DEBUG_MSG( 1, ( "bad client hello message" ) );
        mbedtls_ssl_send_alert_message( ssl, MBEDTLS_SSL_ALERT_LEVEL_FATAL,
                                       MBEDTLS_SSL_ALERT_MSG_DECODE_ERROR );
        return( MBEDTLS_ERR_SSL_BAD_HS_CLIENT_HELLO );
    }
    list_size = ( ( buf[0] << 8 ) | ( buf[1] ) );
    if( list_size + 2 != len ||
        list_size % 2 != 0 )
    {
        MBEDTLS_SSL_DEBUG_MSG( 1, ( "bad client hello message" ) );
        mbedtls_ssl_send_alert_message( ssl, MBEDTLS_SSL_ALERT_LEVEL_FATAL,
                                        MBEDTLS_SSL_ALERT_MSG_DECODE_ERROR );
        return( MBEDTLS_ERR_SSL_BAD_HS_CLIENT_HELLO );
    }

    /* Should never happen unless client duplicates the extension */
    if( ssl->handshake->curves != NULL )
    {
        MBEDTLS_SSL_DEBUG_MSG( 1, ( "bad client hello message" ) );
        mbedtls_ssl_send_alert_message( ssl, MBEDTLS_SSL_ALERT_LEVEL_FATAL,
                                        MBEDTLS_SSL_ALERT_MSG_DECODE_ERROR );
        return( MBEDTLS_ERR_SSL_BAD_HS_CLIENT_HELLO );
    }

    /* Don't allow our peer to make us allocate too much memory,
     * and leave room for a final 0 */
    our_size = list_size / 2 + 1;
    if( our_size > MBEDTLS_ECP_DP_MAX )
        our_size = MBEDTLS_ECP_DP_MAX;

    if( ( curves = mbedtls_calloc( our_size, sizeof( *curves ) ) ) == NULL )
    {
        mbedtls_ssl_send_alert_message( ssl, MBEDTLS_SSL_ALERT_LEVEL_FATAL,
                                        MBEDTLS_SSL_ALERT_MSG_INTERNAL_ERROR );
        return( MBEDTLS_ERR_SSL_ALLOC_FAILED );
    }

    ssl->handshake->curves = curves;

    p = buf + 2;
    while( list_size > 0 && our_size > 1 )
    {
        curve_info = mbedtls_ecp_curve_info_from_tls_id( ( p[0] << 8 ) | p[1] );

        if( curve_info != NULL )
        {
            *curves++ = curve_info;
            our_size--;
        }

        list_size -= 2;
        p += 2;
    }

    return( 0 );
}

static int ssl_parse_supported_point_formats( mbedtls_ssl_context *ssl,
                                              const unsigned char *buf,
                                              size_t len )
{
    size_t list_size;
    const unsigned char *p;

    if( len == 0 || (size_t)( buf[0] + 1 ) != len )
    {
        MBEDTLS_SSL_DEBUG_MSG( 1, ( "bad client hello message" ) );
        mbedtls_ssl_send_alert_message( ssl, MBEDTLS_SSL_ALERT_LEVEL_FATAL,
                                        MBEDTLS_SSL_ALERT_MSG_DECODE_ERROR );
        return( MBEDTLS_ERR_SSL_BAD_HS_CLIENT_HELLO );
    }
    list_size = buf[0];

    p = buf + 1;
    while( list_size > 0 )
    {
        if( p[0] == MBEDTLS_ECP_PF_UNCOMPRESSED ||
            p[0] == MBEDTLS_ECP_PF_COMPRESSED )
        {
#if defined(MBEDTLS_ECDH_C) || defined(MBEDTLS_ECDSA_C)
            ssl->handshake->ecdh_ctx.point_format = p[0];
#endif
#if defined(MBEDTLS_KEY_EXCHANGE_ECJPAKE_ENABLED)
            ssl->handshake->ecjpake_ctx.point_format = p[0];
#endif
            MBEDTLS_SSL_DEBUG_MSG( 4, ( "point format selected: %d", p[0] ) );
            return( 0 );
        }

        list_size--;
        p++;
    }

    return( 0 );
}
#endif /* MBEDTLS_ECDH_C || MBEDTLS_ECDSA_C ||
          MBEDTLS_KEY_EXCHANGE_ECJPAKE_ENABLED */

#if defined(MBEDTLS_KEY_EXCHANGE_ECJPAKE_ENABLED)
static int ssl_parse_ecjpake_kkpp( mbedtls_ssl_context *ssl,
                                   const unsigned char *buf,
                                   size_t len )
{
    int ret = MBEDTLS_ERR_ERROR_CORRUPTION_DETECTED;

    if( mbedtls_ecjpake_check( &ssl->handshake->ecjpake_ctx ) != 0 )
    {
        MBEDTLS_SSL_DEBUG_MSG( 3, ( "skip ecjpake kkpp extension" ) );
        return( 0 );
    }

    if( ( ret = mbedtls_ecjpake_read_round_one( &ssl->handshake->ecjpake_ctx,
                                                buf, len ) ) != 0 )
    {
        MBEDTLS_SSL_DEBUG_RET( 1, "mbedtls_ecjpake_read_round_one", ret );
        mbedtls_ssl_send_alert_message( ssl, MBEDTLS_SSL_ALERT_LEVEL_FATAL,
                                        MBEDTLS_SSL_ALERT_MSG_ILLEGAL_PARAMETER );
        return( ret );
    }

    /* Only mark the extension as OK when we're sure it is */
    ssl->handshake->cli_exts |= MBEDTLS_TLS_EXT_ECJPAKE_KKPP_OK;

    return( 0 );
}
#endif /* MBEDTLS_KEY_EXCHANGE_ECJPAKE_ENABLED */

#if defined(MBEDTLS_SSL_MAX_FRAGMENT_LENGTH)
static int ssl_parse_max_fragment_length_ext( mbedtls_ssl_context *ssl,
                                              const unsigned char *buf,
                                              size_t len )
{
    if( len != 1 || buf[0] >= MBEDTLS_SSL_MAX_FRAG_LEN_INVALID )
    {
        MBEDTLS_SSL_DEBUG_MSG( 1, ( "bad client hello message" ) );
        mbedtls_ssl_send_alert_message( ssl, MBEDTLS_SSL_ALERT_LEVEL_FATAL,
                                        MBEDTLS_SSL_ALERT_MSG_ILLEGAL_PARAMETER );
        return( MBEDTLS_ERR_SSL_BAD_HS_CLIENT_HELLO );
    }

    ssl->session_negotiate->mfl_code = buf[0];

    return( 0 );
}
#endif /* MBEDTLS_SSL_MAX_FRAGMENT_LENGTH */

#if defined(MBEDTLS_SSL_DTLS_CONNECTION_ID)
static int ssl_parse_cid_ext( mbedtls_ssl_context *ssl,
                              const unsigned char *buf,
                              size_t len )
{
    size_t peer_cid_len;

    /* CID extension only makes sense in DTLS */
    if( ssl->conf->transport != MBEDTLS_SSL_TRANSPORT_DATAGRAM )
    {
        MBEDTLS_SSL_DEBUG_MSG( 1, ( "bad client hello message" ) );
        mbedtls_ssl_send_alert_message( ssl, MBEDTLS_SSL_ALERT_LEVEL_FATAL,
                                        MBEDTLS_SSL_ALERT_MSG_ILLEGAL_PARAMETER );
        return( MBEDTLS_ERR_SSL_BAD_HS_CLIENT_HELLO );
    }

    /*
     * Quoting draft-ietf-tls-dtls-connection-id-05
     * https://tools.ietf.org/html/draft-ietf-tls-dtls-connection-id-05
     *
     *   struct {
     *      opaque cid<0..2^8-1>;
     *   } ConnectionId;
    */

    if( len < 1 )
    {
        MBEDTLS_SSL_DEBUG_MSG( 1, ( "bad client hello message" ) );
        mbedtls_ssl_send_alert_message( ssl, MBEDTLS_SSL_ALERT_LEVEL_FATAL,
                                        MBEDTLS_SSL_ALERT_MSG_ILLEGAL_PARAMETER );
        return( MBEDTLS_ERR_SSL_BAD_HS_CLIENT_HELLO );
    }

    peer_cid_len = *buf++;
    len--;

    if( len != peer_cid_len )
    {
        MBEDTLS_SSL_DEBUG_MSG( 1, ( "bad client hello message" ) );
        mbedtls_ssl_send_alert_message( ssl, MBEDTLS_SSL_ALERT_LEVEL_FATAL,
                                        MBEDTLS_SSL_ALERT_MSG_ILLEGAL_PARAMETER );
        return( MBEDTLS_ERR_SSL_BAD_HS_CLIENT_HELLO );
    }

    /* Ignore CID if the user has disabled its use. */
    if( ssl->negotiate_cid == MBEDTLS_SSL_CID_DISABLED )
    {
        /* Leave ssl->handshake->cid_in_use in its default
         * value of MBEDTLS_SSL_CID_DISABLED. */
        MBEDTLS_SSL_DEBUG_MSG( 3, ( "Client sent CID extension, but CID disabled" ) );
        return( 0 );
    }

    if( peer_cid_len > MBEDTLS_SSL_CID_OUT_LEN_MAX )
    {
        MBEDTLS_SSL_DEBUG_MSG( 1, ( "bad client hello message" ) );
        mbedtls_ssl_send_alert_message( ssl, MBEDTLS_SSL_ALERT_LEVEL_FATAL,
                                        MBEDTLS_SSL_ALERT_MSG_ILLEGAL_PARAMETER );
        return( MBEDTLS_ERR_SSL_BAD_HS_CLIENT_HELLO );
    }

    ssl->handshake->cid_in_use = MBEDTLS_SSL_CID_ENABLED;
    ssl->handshake->peer_cid_len = (uint8_t) peer_cid_len;
    memcpy( ssl->handshake->peer_cid, buf, peer_cid_len );

    MBEDTLS_SSL_DEBUG_MSG( 3, ( "Use of CID extension negotiated" ) );
    MBEDTLS_SSL_DEBUG_BUF( 3, "Client CID", buf, peer_cid_len );

    return( 0 );
}
#endif /* MBEDTLS_SSL_DTLS_CONNECTION_ID */

#if defined(MBEDTLS_SSL_TRUNCATED_HMAC)
static int ssl_parse_truncated_hmac_ext( mbedtls_ssl_context *ssl,
                                         const unsigned char *buf,
                                         size_t len )
{
    if( len != 0 )
    {
        MBEDTLS_SSL_DEBUG_MSG( 1, ( "bad client hello message" ) );
        mbedtls_ssl_send_alert_message( ssl, MBEDTLS_SSL_ALERT_LEVEL_FATAL,
                                        MBEDTLS_SSL_ALERT_MSG_DECODE_ERROR );
        return( MBEDTLS_ERR_SSL_BAD_HS_CLIENT_HELLO );
    }

    ((void) buf);

    if( ssl->conf->trunc_hmac == MBEDTLS_SSL_TRUNC_HMAC_ENABLED )
        ssl->session_negotiate->trunc_hmac = MBEDTLS_SSL_TRUNC_HMAC_ENABLED;

    return( 0 );
}
#endif /* MBEDTLS_SSL_TRUNCATED_HMAC */

#if defined(MBEDTLS_SSL_ENCRYPT_THEN_MAC)
static int ssl_parse_encrypt_then_mac_ext( mbedtls_ssl_context *ssl,
                                      const unsigned char *buf,
                                      size_t len )
{
    if( len != 0 )
    {
        MBEDTLS_SSL_DEBUG_MSG( 1, ( "bad client hello message" ) );
        mbedtls_ssl_send_alert_message( ssl, MBEDTLS_SSL_ALERT_LEVEL_FATAL,
                                        MBEDTLS_SSL_ALERT_MSG_DECODE_ERROR );
        return( MBEDTLS_ERR_SSL_BAD_HS_CLIENT_HELLO );
    }

    ((void) buf);

    if( ssl->conf->encrypt_then_mac == MBEDTLS_SSL_ETM_ENABLED &&
        ssl->minor_ver != MBEDTLS_SSL_MINOR_VERSION_0 )
    {
        ssl->session_negotiate->encrypt_then_mac = MBEDTLS_SSL_ETM_ENABLED;
    }

    return( 0 );
}
#endif /* MBEDTLS_SSL_ENCRYPT_THEN_MAC */

#if defined(MBEDTLS_SSL_EXTENDED_MASTER_SECRET)
static int ssl_parse_extended_ms_ext( mbedtls_ssl_context *ssl,
                                      const unsigned char *buf,
                                      size_t len )
{
    if( len != 0 )
    {
        MBEDTLS_SSL_DEBUG_MSG( 1, ( "bad client hello message" ) );
        mbedtls_ssl_send_alert_message( ssl, MBEDTLS_SSL_ALERT_LEVEL_FATAL,
                                        MBEDTLS_SSL_ALERT_MSG_DECODE_ERROR );
        return( MBEDTLS_ERR_SSL_BAD_HS_CLIENT_HELLO );
    }

    ((void) buf);

    if( ssl->conf->extended_ms == MBEDTLS_SSL_EXTENDED_MS_ENABLED &&
        ssl->minor_ver != MBEDTLS_SSL_MINOR_VERSION_0 )
    {
        ssl->handshake->extended_ms = MBEDTLS_SSL_EXTENDED_MS_ENABLED;
    }

    return( 0 );
}
#endif /* MBEDTLS_SSL_EXTENDED_MASTER_SECRET */

#if defined(MBEDTLS_SSL_SESSION_TICKETS)
static int ssl_parse_session_ticket_ext( mbedtls_ssl_context *ssl,
                                         unsigned char *buf,
                                         size_t len )
{
    int ret = MBEDTLS_ERR_ERROR_CORRUPTION_DETECTED;
    mbedtls_ssl_session session;

    mbedtls_ssl_session_init( &session );

    if( ssl->conf->f_ticket_parse == NULL ||
        ssl->conf->f_ticket_write == NULL )
    {
        return( 0 );
    }

    /* Remember the client asked us to send a new ticket */
    ssl->handshake->new_session_ticket = 1;

    MBEDTLS_SSL_DEBUG_MSG( 3, ( "ticket length: %" MBEDTLS_PRINTF_SIZET, len ) );

    if( len == 0 )
        return( 0 );

#if defined(MBEDTLS_SSL_RENEGOTIATION)
    if( ssl->renego_status != MBEDTLS_SSL_INITIAL_HANDSHAKE )
    {
        MBEDTLS_SSL_DEBUG_MSG( 3, ( "ticket rejected: renegotiating" ) );
        return( 0 );
    }
#endif /* MBEDTLS_SSL_RENEGOTIATION */

    /*
     * Failures are ok: just ignore the ticket and proceed.
     */
    if( ( ret = ssl->conf->f_ticket_parse( ssl->conf->p_ticket, &session,
                                           buf, len ) ) != 0 )
    {
        mbedtls_ssl_session_free( &session );

        if( ret == MBEDTLS_ERR_SSL_INVALID_MAC )
            MBEDTLS_SSL_DEBUG_MSG( 3, ( "ticket is not authentic" ) );
        else if( ret == MBEDTLS_ERR_SSL_SESSION_TICKET_EXPIRED )
            MBEDTLS_SSL_DEBUG_MSG( 3, ( "ticket is expired" ) );
        else
            MBEDTLS_SSL_DEBUG_RET( 1, "mbedtls_ssl_ticket_parse", ret );

        return( 0 );
    }

    /*
     * Keep the session ID sent by the client, since we MUST send it back to
     * inform them we're accepting the ticket  (RFC 5077 section 3.4)
     */
    session.id_len = ssl->session_negotiate->id_len;
    memcpy( &session.id, ssl->session_negotiate->id, session.id_len );

    mbedtls_ssl_session_free( ssl->session_negotiate );
    memcpy( ssl->session_negotiate, &session, sizeof( mbedtls_ssl_session ) );

    /* Zeroize instead of free as we copied the content */
    mbedtls_platform_zeroize( &session, sizeof( mbedtls_ssl_session ) );

    MBEDTLS_SSL_DEBUG_MSG( 3, ( "session successfully restored from ticket" ) );

    ssl->handshake->resume = 1;

    /* Don't send a new ticket after all, this one is OK */
    ssl->handshake->new_session_ticket = 0;

    return( 0 );
}
#endif /* MBEDTLS_SSL_SESSION_TICKETS */

#if defined(MBEDTLS_SSL_ALPN)
static int ssl_parse_alpn_ext( mbedtls_ssl_context *ssl,
                               const unsigned char *buf, size_t len )
{
    size_t list_len, cur_len, ours_len;
    const unsigned char *theirs, *start, *end;
    const char **ours;

    /* If ALPN not configured, just ignore the extension */
    if( ssl->conf->alpn_list == NULL )
        return( 0 );

    /*
     * opaque ProtocolName<1..2^8-1>;
     *
     * struct {
     *     ProtocolName protocol_name_list<2..2^16-1>
     * } ProtocolNameList;
     */

    /* Min length is 2 (list_len) + 1 (name_len) + 1 (name) */
    if( len < 4 )
    {
        mbedtls_ssl_send_alert_message( ssl, MBEDTLS_SSL_ALERT_LEVEL_FATAL,
                                        MBEDTLS_SSL_ALERT_MSG_DECODE_ERROR );
        return( MBEDTLS_ERR_SSL_BAD_HS_CLIENT_HELLO );
    }

    list_len = ( buf[0] << 8 ) | buf[1];
    if( list_len != len - 2 )
    {
        mbedtls_ssl_send_alert_message( ssl, MBEDTLS_SSL_ALERT_LEVEL_FATAL,
                                        MBEDTLS_SSL_ALERT_MSG_DECODE_ERROR );
        return( MBEDTLS_ERR_SSL_BAD_HS_CLIENT_HELLO );
    }

    /*
     * Validate peer's list (lengths)
     */
    start = buf + 2;
    end = buf + len;
    for( theirs = start; theirs != end; theirs += cur_len )
    {
        cur_len = *theirs++;

        /* Current identifier must fit in list */
        if( cur_len > (size_t)( end - theirs ) )
        {
            mbedtls_ssl_send_alert_message( ssl, MBEDTLS_SSL_ALERT_LEVEL_FATAL,
                                            MBEDTLS_SSL_ALERT_MSG_DECODE_ERROR );
            return( MBEDTLS_ERR_SSL_BAD_HS_CLIENT_HELLO );
        }

        /* Empty strings MUST NOT be included */
        if( cur_len == 0 )
        {
            mbedtls_ssl_send_alert_message( ssl, MBEDTLS_SSL_ALERT_LEVEL_FATAL,
                                            MBEDTLS_SSL_ALERT_MSG_ILLEGAL_PARAMETER );
            return( MBEDTLS_ERR_SSL_BAD_HS_CLIENT_HELLO );
        }
    }

    /*
     * Use our order of preference
     */
    for( ours = ssl->conf->alpn_list; *ours != NULL; ours++ )
    {
        ours_len = strlen( *ours );
        for( theirs = start; theirs != end; theirs += cur_len )
        {
            cur_len = *theirs++;

            if( cur_len == ours_len &&
                memcmp( theirs, *ours, cur_len ) == 0 )
            {
                ssl->alpn_chosen = *ours;
                return( 0 );
            }
        }
    }

    /* If we get there, no match was found */
    mbedtls_ssl_send_alert_message( ssl, MBEDTLS_SSL_ALERT_LEVEL_FATAL,
                            MBEDTLS_SSL_ALERT_MSG_NO_APPLICATION_PROTOCOL );
    return( MBEDTLS_ERR_SSL_BAD_HS_CLIENT_HELLO );
}
#endif /* MBEDTLS_SSL_ALPN */

#if defined(MBEDTLS_SSL_DTLS_SRTP)
static int ssl_parse_use_srtp_ext( mbedtls_ssl_context *ssl,
                                   const unsigned char *buf,
                                   size_t len )
{
    mbedtls_ssl_srtp_profile client_protection = MBEDTLS_TLS_SRTP_UNSET;
    size_t i,j;
    size_t profile_length;
    uint16_t mki_length;
    /*! 2 bytes for profile length and 1 byte for mki len */
    const size_t size_of_lengths = 3;

    /* If use_srtp is not configured, just ignore the extension */
    if( ( ssl->conf->transport != MBEDTLS_SSL_TRANSPORT_DATAGRAM ) ||
        ( ssl->conf->dtls_srtp_profile_list == NULL ) ||
        ( ssl->conf->dtls_srtp_profile_list_len == 0 ) )
    {
        return( 0 );
    }

    /* RFC5764 section 4.1.1
     * uint8 SRTPProtectionProfile[2];
     *
     * struct {
     *   SRTPProtectionProfiles SRTPProtectionProfiles;
     *   opaque srtp_mki<0..255>;
     * } UseSRTPData;

     * SRTPProtectionProfile SRTPProtectionProfiles<2..2^16-1>;
     */

    /*
     * Min length is 5: at least one protection profile(2 bytes)
     *                  and length(2 bytes) + srtp_mki length(1 byte)
     * Check here that we have at least 2 bytes of protection profiles length
     * and one of srtp_mki length
     */
    if( len < size_of_lengths )
    {
        mbedtls_ssl_send_alert_message( ssl, MBEDTLS_SSL_ALERT_LEVEL_FATAL,
                                        MBEDTLS_SSL_ALERT_MSG_HANDSHAKE_FAILURE );
        return( MBEDTLS_ERR_SSL_BAD_HS_CLIENT_HELLO );
    }

   ssl->dtls_srtp_info.chosen_dtls_srtp_profile = MBEDTLS_TLS_SRTP_UNSET;

    /* first 2 bytes are protection profile length(in bytes) */
    profile_length = ( buf[0] << 8 ) | buf[1];
    buf += 2;

    /* The profile length cannot be bigger than input buffer size - lengths fields */
    if( profile_length > len - size_of_lengths ||
        profile_length % 2 != 0 ) /* profiles are 2 bytes long, so the length must be even */
    {
        mbedtls_ssl_send_alert_message( ssl, MBEDTLS_SSL_ALERT_LEVEL_FATAL,
                                        MBEDTLS_SSL_ALERT_MSG_HANDSHAKE_FAILURE );
        return( MBEDTLS_ERR_SSL_BAD_HS_CLIENT_HELLO );
    }
    /*
     * parse the extension list values are defined in
     * http://www.iana.org/assignments/srtp-protection/srtp-protection.xhtml
     */
    for( j = 0; j < profile_length; j += 2 )
    {
        uint16_t protection_profile_value = buf[j] << 8 | buf[j + 1];
        client_protection = mbedtls_ssl_check_srtp_profile_value( protection_profile_value );

        if( client_protection != MBEDTLS_TLS_SRTP_UNSET )
        {
            MBEDTLS_SSL_DEBUG_MSG( 3, ( "found srtp profile: %s",
                                    mbedtls_ssl_get_srtp_profile_as_string(
                                            client_protection ) ) );
        }
        else
        {
            continue;
        }
        /* check if suggested profile is in our list */
        for( i = 0; i < ssl->conf->dtls_srtp_profile_list_len; i++)
        {
            if( client_protection == ssl->conf->dtls_srtp_profile_list[i] )
            {
                ssl->dtls_srtp_info.chosen_dtls_srtp_profile = ssl->conf->dtls_srtp_profile_list[i];
                MBEDTLS_SSL_DEBUG_MSG( 3, ( "selected srtp profile: %s",
                                            mbedtls_ssl_get_srtp_profile_as_string(
                                                    client_protection ) ) );
                break;
            }
        }
        if( ssl->dtls_srtp_info.chosen_dtls_srtp_profile != MBEDTLS_TLS_SRTP_UNSET )
            break;
    }
    buf += profile_length; /* buf points to the mki length */
    mki_length = *buf;
    buf++;

    if( mki_length > MBEDTLS_TLS_SRTP_MAX_MKI_LENGTH ||
        mki_length + profile_length + size_of_lengths != len )
    {
        mbedtls_ssl_send_alert_message( ssl, MBEDTLS_SSL_ALERT_LEVEL_FATAL,
                                        MBEDTLS_SSL_ALERT_MSG_HANDSHAKE_FAILURE );
        return( MBEDTLS_ERR_SSL_BAD_HS_CLIENT_HELLO );
    }

    /* Parse the mki only if present and mki is supported locally */
    if( ssl->conf->dtls_srtp_mki_support == MBEDTLS_SSL_DTLS_SRTP_MKI_SUPPORTED &&
          mki_length > 0 )
    {
        ssl->dtls_srtp_info.mki_len = mki_length;

        memcpy( ssl->dtls_srtp_info.mki_value, buf, mki_length );

        MBEDTLS_SSL_DEBUG_BUF( 3, "using mki",  ssl->dtls_srtp_info.mki_value,
                                                ssl->dtls_srtp_info.mki_len );
    }

    return( 0 );
}
#endif /* MBEDTLS_SSL_DTLS_SRTP */

/*
 * Auxiliary functions for ServerHello parsing and related actions
 */

#if defined(MBEDTLS_X509_CRT_PARSE_C)
/*
 * Return 0 if the given key uses one of the acceptable curves, -1 otherwise
 */
#if defined(MBEDTLS_ECDSA_C)
static int ssl_check_key_curve( mbedtls_pk_context *pk,
                                const mbedtls_ecp_curve_info **curves )
{
    const mbedtls_ecp_curve_info **crv = curves;
    mbedtls_ecp_group_id grp_id = mbedtls_pk_ec( *pk )->grp.id;

    while( *crv != NULL )
    {
        if( (*crv)->grp_id == grp_id )
            return( 0 );
        crv++;
    }

    return( -1 );
}
#endif /* MBEDTLS_ECDSA_C */

/*
 * Try picking a certificate for this ciphersuite,
 * return 0 on success and -1 on failure.
 */
static int ssl_pick_cert( mbedtls_ssl_context *ssl,
                          const mbedtls_ssl_ciphersuite_t * ciphersuite_info )
{
    mbedtls_ssl_key_cert *cur, *list, *fallback = NULL;
    mbedtls_pk_type_t pk_alg =
        mbedtls_ssl_get_ciphersuite_sig_pk_alg( ciphersuite_info );
    uint32_t flags;

#if defined(MBEDTLS_SSL_SERVER_NAME_INDICATION)
    if( ssl->handshake->sni_key_cert != NULL )
        list = ssl->handshake->sni_key_cert;
    else
#endif
        list = ssl->conf->key_cert;

    if( pk_alg == MBEDTLS_PK_NONE )
        return( 0 );

    MBEDTLS_SSL_DEBUG_MSG( 3, ( "ciphersuite requires certificate" ) );

    if( list == NULL )
    {
        MBEDTLS_SSL_DEBUG_MSG( 3, ( "server has no certificate" ) );
        return( -1 );
    }

    for( cur = list; cur != NULL; cur = cur->next )
    {
        flags = 0;
        MBEDTLS_SSL_DEBUG_CRT( 3, "candidate certificate chain, certificate",
                          cur->cert );

        if( ! mbedtls_pk_can_do( &cur->cert->pk, pk_alg ) )
        {
            MBEDTLS_SSL_DEBUG_MSG( 3, ( "certificate mismatch: key type" ) );
            continue;
        }

        /*
         * This avoids sending the client a cert it'll reject based on
         * keyUsage or other extensions.
         *
         * It also allows the user to provision different certificates for
         * different uses based on keyUsage, eg if they want to avoid signing
         * and decrypting with the same RSA key.
         */
        if( mbedtls_ssl_check_cert_usage( cur->cert, ciphersuite_info,
                                  MBEDTLS_SSL_IS_SERVER, &flags ) != 0 )
        {
            MBEDTLS_SSL_DEBUG_MSG( 3, ( "certificate mismatch: "
                                "(extended) key usage extension" ) );
            continue;
        }

#if defined(MBEDTLS_ECDSA_C)
        if( pk_alg == MBEDTLS_PK_ECDSA &&
            ssl_check_key_curve( &cur->cert->pk, ssl->handshake->curves ) != 0 )
        {
            MBEDTLS_SSL_DEBUG_MSG( 3, ( "certificate mismatch: elliptic curve" ) );
            continue;
        }
#endif

        /*
         * Try to select a SHA-1 certificate for pre-1.2 clients, but still
         * present them a SHA-higher cert rather than failing if it's the only
         * one we got that satisfies the other conditions.
         */
        if( ssl->minor_ver < MBEDTLS_SSL_MINOR_VERSION_3 &&
            cur->cert->sig_md != MBEDTLS_MD_SHA1 )
        {
            if( fallback == NULL )
                fallback = cur;
            {
                MBEDTLS_SSL_DEBUG_MSG( 3, ( "certificate not preferred: "
                                    "sha-2 with pre-TLS 1.2 client" ) );
            continue;
            }
        }

        /* If we get there, we got a winner */
        break;
    }

    if( cur == NULL )
        cur = fallback;

    /* Do not update ssl->handshake->key_cert unless there is a match */
    if( cur != NULL )
    {
        ssl->handshake->key_cert = cur;
        MBEDTLS_SSL_DEBUG_CRT( 3, "selected certificate chain, certificate",
                          ssl->handshake->key_cert->cert );
        return( 0 );
    }

    return( -1 );
}
#endif /* MBEDTLS_X509_CRT_PARSE_C */

/*
 * Check if a given ciphersuite is suitable for use with our config/keys/etc
 * Sets ciphersuite_info only if the suite matches.
 */
static int ssl_ciphersuite_match( mbedtls_ssl_context *ssl, int suite_id,
                                  const mbedtls_ssl_ciphersuite_t **ciphersuite_info )
{
    const mbedtls_ssl_ciphersuite_t *suite_info;

#if defined(MBEDTLS_SSL_PROTO_TLS1_2) && \
    defined(MBEDTLS_KEY_EXCHANGE_WITH_CERT_ENABLED)
    mbedtls_pk_type_t sig_type;
#endif

    suite_info = mbedtls_ssl_ciphersuite_from_id( suite_id );
    if( suite_info == NULL )
    {
        MBEDTLS_SSL_DEBUG_MSG( 1, ( "should never happen" ) );
        return( MBEDTLS_ERR_SSL_INTERNAL_ERROR );
    }

    MBEDTLS_SSL_DEBUG_MSG( 3, ( "trying ciphersuite: %#04x (%s)",
                                (unsigned int) suite_id, suite_info->name ) );

    if( suite_info->min_minor_ver > ssl->minor_ver ||
        suite_info->max_minor_ver < ssl->minor_ver )
    {
        MBEDTLS_SSL_DEBUG_MSG( 3, ( "ciphersuite mismatch: version" ) );
        return( 0 );
    }

#if defined(MBEDTLS_SSL_PROTO_DTLS)
    if( ssl->conf->transport == MBEDTLS_SSL_TRANSPORT_DATAGRAM &&
        ( suite_info->flags & MBEDTLS_CIPHERSUITE_NODTLS ) )
        return( 0 );
#endif

#if defined(MBEDTLS_ARC4_C)
    if( ssl->conf->arc4_disabled == MBEDTLS_SSL_ARC4_DISABLED &&
            suite_info->cipher == MBEDTLS_CIPHER_ARC4_128 )
    {
        MBEDTLS_SSL_DEBUG_MSG( 3, ( "ciphersuite mismatch: rc4" ) );
        return( 0 );
    }
#endif

#if defined(MBEDTLS_KEY_EXCHANGE_ECJPAKE_ENABLED)
    if( suite_info->key_exchange == MBEDTLS_KEY_EXCHANGE_ECJPAKE &&
        ( ssl->handshake->cli_exts & MBEDTLS_TLS_EXT_ECJPAKE_KKPP_OK ) == 0 )
    {
        MBEDTLS_SSL_DEBUG_MSG( 3, ( "ciphersuite mismatch: ecjpake "
                                    "not configured or ext missing" ) );
        return( 0 );
    }
#endif


#if defined(MBEDTLS_ECDH_C) || defined(MBEDTLS_ECDSA_C)
    if( mbedtls_ssl_ciphersuite_uses_ec( suite_info ) &&
        ( ssl->handshake->curves == NULL ||
          ssl->handshake->curves[0] == NULL ) )
    {
        MBEDTLS_SSL_DEBUG_MSG( 3, ( "ciphersuite mismatch: "
                            "no common elliptic curve" ) );
        return( 0 );
    }
#endif

#if defined(MBEDTLS_KEY_EXCHANGE_SOME_PSK_ENABLED)
    /* If the ciphersuite requires a pre-shared key and we don't
     * have one, skip it now rather than failing later */
    if( mbedtls_ssl_ciphersuite_uses_psk( suite_info ) &&
        ssl_conf_has_psk_or_cb( ssl->conf ) == 0 )
    {
        MBEDTLS_SSL_DEBUG_MSG( 3, ( "ciphersuite mismatch: no pre-shared key" ) );
        return( 0 );
    }
#endif

#if defined(MBEDTLS_SSL_PROTO_TLS1_2) && \
    defined(MBEDTLS_KEY_EXCHANGE_WITH_CERT_ENABLED)
    /* If the ciphersuite requires signing, check whether
     * a suitable hash algorithm is present. */
    if( ssl->minor_ver == MBEDTLS_SSL_MINOR_VERSION_3 )
    {
        sig_type = mbedtls_ssl_get_ciphersuite_sig_alg( suite_info );
        if( sig_type != MBEDTLS_PK_NONE &&
            mbedtls_ssl_sig_hash_set_find( &ssl->handshake->hash_algs, sig_type ) == MBEDTLS_MD_NONE )
        {
            MBEDTLS_SSL_DEBUG_MSG( 3, ( "ciphersuite mismatch: no suitable hash algorithm "
                                        "for signature algorithm %u", (unsigned) sig_type ) );
            return( 0 );
        }
    }

#endif /* MBEDTLS_SSL_PROTO_TLS1_2 &&
          MBEDTLS_KEY_EXCHANGE_WITH_CERT_ENABLED */

#if defined(MBEDTLS_X509_CRT_PARSE_C)
    /*
     * Final check: if ciphersuite requires us to have a
     * certificate/key of a particular type:
     * - select the appropriate certificate if we have one, or
     * - try the next ciphersuite if we don't
     * This must be done last since we modify the key_cert list.
     */
    if( ssl_pick_cert( ssl, suite_info ) != 0 )
    {
        MBEDTLS_SSL_DEBUG_MSG( 3, ( "ciphersuite mismatch: "
                            "no suitable certificate" ) );
        return( 0 );
    }
#endif

    *ciphersuite_info = suite_info;
    return( 0 );
}

<<<<<<< HEAD
=======
#if defined(MBEDTLS_SSL_SRV_SUPPORT_SSLV2_CLIENT_HELLO)
static int ssl_parse_client_hello_v2( mbedtls_ssl_context *ssl )
{
    int ret, got_common_suite;
    unsigned int i, j;
    size_t n;
    unsigned int ciph_len, sess_len, chal_len;
    unsigned char *buf, *p;
    const int *ciphersuites;
    const mbedtls_ssl_ciphersuite_t *ciphersuite_info;

    MBEDTLS_SSL_DEBUG_MSG( 2, ( "=> parse client hello v2" ) );

#if defined(MBEDTLS_SSL_RENEGOTIATION)
    if( ssl->renego_status != MBEDTLS_SSL_INITIAL_HANDSHAKE )
    {
        MBEDTLS_SSL_DEBUG_MSG( 1, ( "client hello v2 illegal for renegotiation" ) );
        mbedtls_ssl_send_alert_message( ssl, MBEDTLS_SSL_ALERT_LEVEL_FATAL,
                                        MBEDTLS_SSL_ALERT_MSG_HANDSHAKE_FAILURE );
        return( MBEDTLS_ERR_SSL_BAD_HS_CLIENT_HELLO );
    }
#endif /* MBEDTLS_SSL_RENEGOTIATION */

    buf = ssl->in_hdr;

    MBEDTLS_SSL_DEBUG_BUF( 4, "record header", buf, 5 );

    MBEDTLS_SSL_DEBUG_MSG( 3, ( "client hello v2, message type: %d",
                   buf[2] ) );
    MBEDTLS_SSL_DEBUG_MSG( 3, ( "client hello v2, message len.: %d",
                   ( ( buf[0] & 0x7F ) << 8 ) | buf[1] ) );
    MBEDTLS_SSL_DEBUG_MSG( 3, ( "client hello v2, max. version: [%d:%d]",
                   buf[3], buf[4] ) );

    /*
     * SSLv2 Client Hello
     *
     * Record layer:
     *     0  .   1   message length
     *
     * SSL layer:
     *     2  .   2   message type
     *     3  .   4   protocol version
     */
    if( buf[2] != MBEDTLS_SSL_HS_CLIENT_HELLO ||
        buf[3] != MBEDTLS_SSL_MAJOR_VERSION_3 )
    {
        MBEDTLS_SSL_DEBUG_MSG( 1, ( "bad client hello message" ) );
        return( MBEDTLS_ERR_SSL_BAD_HS_CLIENT_HELLO );
    }

    n = ( ( buf[0] << 8 ) | buf[1] ) & 0x7FFF;

    if( n < 17 || n > 512 )
    {
        MBEDTLS_SSL_DEBUG_MSG( 1, ( "bad client hello message" ) );
        return( MBEDTLS_ERR_SSL_BAD_HS_CLIENT_HELLO );
    }

    ssl->major_ver = MBEDTLS_SSL_MAJOR_VERSION_3;
    ssl->minor_ver = ( buf[4] <= ssl->conf->max_minor_ver )
                     ? buf[4]  : ssl->conf->max_minor_ver;

    if( ssl->minor_ver < ssl->conf->min_minor_ver )
    {
        MBEDTLS_SSL_DEBUG_MSG( 1, ( "client only supports ssl smaller than minimum"
                            " [%d:%d] < [%d:%d]",
                            ssl->major_ver, ssl->minor_ver,
                            ssl->conf->min_major_ver, ssl->conf->min_minor_ver ) );

        mbedtls_ssl_send_alert_message( ssl, MBEDTLS_SSL_ALERT_LEVEL_FATAL,
                                     MBEDTLS_SSL_ALERT_MSG_PROTOCOL_VERSION );
        return( MBEDTLS_ERR_SSL_BAD_HS_PROTOCOL_VERSION );
    }

    ssl->handshake->max_major_ver = buf[3];
    ssl->handshake->max_minor_ver = buf[4];

    if( ( ret = mbedtls_ssl_fetch_input( ssl, 2 + n ) ) != 0 )
    {
        MBEDTLS_SSL_DEBUG_RET( 1, "mbedtls_ssl_fetch_input", ret );
        return( ret );
    }

    ssl->handshake->update_checksum( ssl, buf + 2, n );

    buf = ssl->in_msg;
    n = ssl->in_left - 5;

    /*
     *    0  .   1   ciphersuitelist length
     *    2  .   3   session id length
     *    4  .   5   challenge length
     *    6  .  ..   ciphersuitelist
     *   ..  .  ..   session id
     *   ..  .  ..   challenge
     */
    MBEDTLS_SSL_DEBUG_BUF( 4, "record contents", buf, n );

    ciph_len = ( buf[0] << 8 ) | buf[1];
    sess_len = ( buf[2] << 8 ) | buf[3];
    chal_len = ( buf[4] << 8 ) | buf[5];

    MBEDTLS_SSL_DEBUG_MSG( 3, ( "ciph_len: %u, sess_len: %u, chal_len: %u",
                   ciph_len, sess_len, chal_len ) );

    /*
     * Make sure each parameter length is valid
     */
    if( ciph_len < 3 || ( ciph_len % 3 ) != 0 )
    {
        MBEDTLS_SSL_DEBUG_MSG( 1, ( "bad client hello message" ) );
        return( MBEDTLS_ERR_SSL_BAD_HS_CLIENT_HELLO );
    }

    if( sess_len > 32 )
    {
        MBEDTLS_SSL_DEBUG_MSG( 1, ( "bad client hello message" ) );
        return( MBEDTLS_ERR_SSL_BAD_HS_CLIENT_HELLO );
    }

    if( chal_len < 8 || chal_len > 32 )
    {
        MBEDTLS_SSL_DEBUG_MSG( 1, ( "bad client hello message" ) );
        return( MBEDTLS_ERR_SSL_BAD_HS_CLIENT_HELLO );
    }

    if( n != 6 + ciph_len + sess_len + chal_len )
    {
        MBEDTLS_SSL_DEBUG_MSG( 1, ( "bad client hello message" ) );
        return( MBEDTLS_ERR_SSL_BAD_HS_CLIENT_HELLO );
    }

    MBEDTLS_SSL_DEBUG_BUF( 3, "client hello, ciphersuitelist",
                   buf + 6, ciph_len );
    MBEDTLS_SSL_DEBUG_BUF( 3, "client hello, session id",
                   buf + 6 + ciph_len, sess_len );
    MBEDTLS_SSL_DEBUG_BUF( 3, "client hello, challenge",
                   buf + 6 + ciph_len + sess_len, chal_len );

    p = buf + 6 + ciph_len;
    ssl->session_negotiate->id_len = sess_len;
    memset( ssl->session_negotiate->id, 0,
            sizeof( ssl->session_negotiate->id ) );
    memcpy( ssl->session_negotiate->id, p, ssl->session_negotiate->id_len );

    p += sess_len;
    memset( ssl->handshake->randbytes, 0, 64 );
    memcpy( ssl->handshake->randbytes + 32 - chal_len, p, chal_len );

    /*
     * Check for TLS_EMPTY_RENEGOTIATION_INFO_SCSV
     */
    for( i = 0, p = buf + 6; i < ciph_len; i += 3, p += 3 )
    {
        if( p[0] == 0 && p[1] == 0 && p[2] == MBEDTLS_SSL_EMPTY_RENEGOTIATION_INFO )
        {
            MBEDTLS_SSL_DEBUG_MSG( 3, ( "received TLS_EMPTY_RENEGOTIATION_INFO " ) );
#if defined(MBEDTLS_SSL_RENEGOTIATION)
            if( ssl->renego_status == MBEDTLS_SSL_RENEGOTIATION_IN_PROGRESS )
            {
                MBEDTLS_SSL_DEBUG_MSG( 1, ( "received RENEGOTIATION SCSV "
                                    "during renegotiation" ) );

                mbedtls_ssl_send_alert_message( ssl, MBEDTLS_SSL_ALERT_LEVEL_FATAL,
                                                MBEDTLS_SSL_ALERT_MSG_HANDSHAKE_FAILURE );
                return( MBEDTLS_ERR_SSL_BAD_HS_CLIENT_HELLO );
            }
#endif /* MBEDTLS_SSL_RENEGOTIATION */
            ssl->secure_renegotiation = MBEDTLS_SSL_SECURE_RENEGOTIATION;
            break;
        }
    }

#if defined(MBEDTLS_SSL_FALLBACK_SCSV)
    for( i = 0, p = buf + 6; i < ciph_len; i += 3, p += 3 )
    {
        if( p[0] == 0 &&
            p[1] == (unsigned char)( ( MBEDTLS_SSL_FALLBACK_SCSV_VALUE >> 8 ) & 0xff ) &&
            p[2] == (unsigned char)( ( MBEDTLS_SSL_FALLBACK_SCSV_VALUE      ) & 0xff ) )
        {
            MBEDTLS_SSL_DEBUG_MSG( 3, ( "received FALLBACK_SCSV" ) );

            if( ssl->minor_ver < ssl->conf->max_minor_ver )
            {
                MBEDTLS_SSL_DEBUG_MSG( 1, ( "inapropriate fallback" ) );

                mbedtls_ssl_send_alert_message( ssl, MBEDTLS_SSL_ALERT_LEVEL_FATAL,
                                        MBEDTLS_SSL_ALERT_MSG_INAPROPRIATE_FALLBACK );

                return( MBEDTLS_ERR_SSL_BAD_HS_CLIENT_HELLO );
            }

            break;
        }
    }
#endif /* MBEDTLS_SSL_FALLBACK_SCSV */

    got_common_suite = 0;
    ciphersuites = ssl->conf->ciphersuite_list[ssl->minor_ver];
    ciphersuite_info = NULL;
#if defined(MBEDTLS_SSL_SRV_RESPECT_CLIENT_PREFERENCE)
    for( j = 0, p = buf + 6; j < ciph_len; j += 3, p += 3 )
        for( i = 0; ciphersuites[i] != 0; i++ )
#else
    for( i = 0; ciphersuites[i] != 0; i++ )
        for( j = 0, p = buf + 6; j < ciph_len; j += 3, p += 3 )
#endif
        {
            if( p[0] != 0 ||
                p[1] != ( ( ciphersuites[i] >> 8 ) & 0xFF ) ||
                p[2] != ( ( ciphersuites[i]      ) & 0xFF ) )
                continue;

            got_common_suite = 1;

            if( ( ret = ssl_ciphersuite_match( ssl, ciphersuites[i],
                                               &ciphersuite_info ) ) != 0 )
                return( ret );

            if( ciphersuite_info != NULL )
                goto have_ciphersuite_v2;
        }

    if( got_common_suite )
    {
        MBEDTLS_SSL_DEBUG_MSG( 1, ( "got ciphersuites in common, "
                            "but none of them usable" ) );
        return( MBEDTLS_ERR_SSL_NO_USABLE_CIPHERSUITE );
    }
    else
    {
        MBEDTLS_SSL_DEBUG_MSG( 1, ( "got no ciphersuites in common" ) );
        return( MBEDTLS_ERR_SSL_NO_CIPHER_CHOSEN );
    }

have_ciphersuite_v2:
    MBEDTLS_SSL_DEBUG_MSG( 2, ( "selected ciphersuite: %s", ciphersuite_info->name ) );

    ssl->session_negotiate->ciphersuite = ciphersuites[i];
    ssl->handshake->ciphersuite_info = ciphersuite_info;

    /*
     * SSLv2 Client Hello relevant renegotiation security checks
     */
    if( ssl->secure_renegotiation == MBEDTLS_SSL_LEGACY_RENEGOTIATION &&
        ssl->conf->allow_legacy_renegotiation == MBEDTLS_SSL_LEGACY_BREAK_HANDSHAKE )
    {
        MBEDTLS_SSL_DEBUG_MSG( 1, ( "legacy renegotiation, breaking off handshake" ) );
        mbedtls_ssl_send_alert_message( ssl, MBEDTLS_SSL_ALERT_LEVEL_FATAL,
                                        MBEDTLS_SSL_ALERT_MSG_HANDSHAKE_FAILURE );
        return( MBEDTLS_ERR_SSL_BAD_HS_CLIENT_HELLO );
    }

    ssl->in_left = 0;
    ssl->state++;

    MBEDTLS_SSL_DEBUG_MSG( 2, ( "<= parse client hello v2" ) );

    return( 0 );
}
#endif /* MBEDTLS_SSL_SRV_SUPPORT_SSLV2_CLIENT_HELLO */

>>>>>>> e483a77c
/* This function doesn't alert on errors that happen early during
   ClientHello parsing because they might indicate that the client is
   not talking SSL/TLS at all and would not understand our alert. */
static int ssl_parse_client_hello( mbedtls_ssl_context *ssl )
{
    int ret, got_common_suite;
    size_t i, j;
    size_t ciph_offset, comp_offset, ext_offset;
    size_t msg_len, ciph_len, sess_len, comp_len, ext_len;
#if defined(MBEDTLS_SSL_PROTO_DTLS)
    size_t cookie_offset, cookie_len;
#endif
    unsigned char *buf, *p, *ext;
#if defined(MBEDTLS_SSL_RENEGOTIATION)
    int renegotiation_info_seen = 0;
#endif
    int handshake_failure = 0;
    const int *ciphersuites;
    const mbedtls_ssl_ciphersuite_t *ciphersuite_info;
    int major, minor;

    /* If there is no signature-algorithm extension present,
     * we need to fall back to the default values for allowed
     * signature-hash pairs. */
#if defined(MBEDTLS_SSL_PROTO_TLS1_2) && \
    defined(MBEDTLS_KEY_EXCHANGE_WITH_CERT_ENABLED)
    int sig_hash_alg_ext_present = 0;
#endif /* MBEDTLS_SSL_PROTO_TLS1_2 &&
          MBEDTLS_KEY_EXCHANGE_WITH_CERT_ENABLED */

    MBEDTLS_SSL_DEBUG_MSG( 2, ( "=> parse client hello" ) );

#if defined(MBEDTLS_SSL_DTLS_ANTI_REPLAY)
read_record_header:
#endif
    /*
     * If renegotiating, then the input was read with mbedtls_ssl_read_record(),
     * otherwise read it ourselves manually in order to support SSLv2
     * ClientHello, which doesn't use the same record layer format.
     */
#if defined(MBEDTLS_SSL_RENEGOTIATION)
    if( ssl->renego_status == MBEDTLS_SSL_INITIAL_HANDSHAKE )
#endif
    {
        if( ( ret = mbedtls_ssl_fetch_input( ssl, 5 ) ) != 0 )
        {
            /* No alert on a read error. */
            MBEDTLS_SSL_DEBUG_RET( 1, "mbedtls_ssl_fetch_input", ret );
            return( ret );
        }
    }

    buf = ssl->in_hdr;

    MBEDTLS_SSL_DEBUG_BUF( 4, "record header", buf, mbedtls_ssl_in_hdr_len( ssl ) );

    /*
     * TLS Client Hello
     *
     * Record layer:
     *     0  .   0   message type
     *     1  .   2   protocol version
     *     3  .   11  DTLS: epoch + record sequence number
     *     3  .   4   message length
     */
    MBEDTLS_SSL_DEBUG_MSG( 3, ( "client hello v3, message type: %d",
                   buf[0] ) );

    if( buf[0] != MBEDTLS_SSL_MSG_HANDSHAKE )
    {
        MBEDTLS_SSL_DEBUG_MSG( 1, ( "bad client hello message" ) );
        return( MBEDTLS_ERR_SSL_BAD_HS_CLIENT_HELLO );
    }

    MBEDTLS_SSL_DEBUG_MSG( 3, ( "client hello v3, message len.: %d",
                   ( ssl->in_len[0] << 8 ) | ssl->in_len[1] ) );

    MBEDTLS_SSL_DEBUG_MSG( 3, ( "client hello v3, protocol version: [%d:%d]",
                   buf[1], buf[2] ) );

    mbedtls_ssl_read_version( &major, &minor, ssl->conf->transport, buf + 1 );

    /* According to RFC 5246 Appendix E.1, the version here is typically
     * "{03,00}, the lowest version number supported by the client, [or] the
     * value of ClientHello.client_version", so the only meaningful check here
     * is the major version shouldn't be less than 3 */
    if( major < MBEDTLS_SSL_MAJOR_VERSION_3 )
    {
        MBEDTLS_SSL_DEBUG_MSG( 1, ( "bad client hello message" ) );
        return( MBEDTLS_ERR_SSL_BAD_HS_CLIENT_HELLO );
    }

    /* For DTLS if this is the initial handshake, remember the client sequence
     * number to use it in our next message (RFC 6347 4.2.1) */
#if defined(MBEDTLS_SSL_PROTO_DTLS)
    if( ssl->conf->transport == MBEDTLS_SSL_TRANSPORT_DATAGRAM
#if defined(MBEDTLS_SSL_RENEGOTIATION)
        && ssl->renego_status == MBEDTLS_SSL_INITIAL_HANDSHAKE
#endif
        )
    {
        /* Epoch should be 0 for initial handshakes */
        if( ssl->in_ctr[0] != 0 || ssl->in_ctr[1] != 0 )
        {
            MBEDTLS_SSL_DEBUG_MSG( 1, ( "bad client hello message" ) );
            return( MBEDTLS_ERR_SSL_BAD_HS_CLIENT_HELLO );
        }

        memcpy( ssl->cur_out_ctr + 2, ssl->in_ctr + 2, 6 );

#if defined(MBEDTLS_SSL_DTLS_ANTI_REPLAY)
        if( mbedtls_ssl_dtls_replay_check( ssl ) != 0 )
        {
            MBEDTLS_SSL_DEBUG_MSG( 1, ( "replayed record, discarding" ) );
            ssl->next_record_offset = 0;
            ssl->in_left = 0;
            goto read_record_header;
        }

        /* No MAC to check yet, so we can update right now */
        mbedtls_ssl_dtls_replay_update( ssl );
#endif
    }
#endif /* MBEDTLS_SSL_PROTO_DTLS */

    msg_len = ( ssl->in_len[0] << 8 ) | ssl->in_len[1];

#if defined(MBEDTLS_SSL_RENEGOTIATION)
    if( ssl->renego_status != MBEDTLS_SSL_INITIAL_HANDSHAKE )
    {
        /* Set by mbedtls_ssl_read_record() */
        msg_len = ssl->in_hslen;
    }
    else
#endif
    {
        if( msg_len > MBEDTLS_SSL_IN_CONTENT_LEN )
        {
            MBEDTLS_SSL_DEBUG_MSG( 1, ( "bad client hello message" ) );
            return( MBEDTLS_ERR_SSL_BAD_HS_CLIENT_HELLO );
        }

        if( ( ret = mbedtls_ssl_fetch_input( ssl,
                       mbedtls_ssl_in_hdr_len( ssl ) + msg_len ) ) != 0 )
        {
            MBEDTLS_SSL_DEBUG_RET( 1, "mbedtls_ssl_fetch_input", ret );
            return( ret );
        }

    /* Done reading this record, get ready for the next one */
#if defined(MBEDTLS_SSL_PROTO_DTLS)
        if( ssl->conf->transport == MBEDTLS_SSL_TRANSPORT_DATAGRAM )
            ssl->next_record_offset = msg_len + mbedtls_ssl_in_hdr_len( ssl );
        else
#endif
            ssl->in_left = 0;
    }

    buf = ssl->in_msg;

    MBEDTLS_SSL_DEBUG_BUF( 4, "record contents", buf, msg_len );

    ssl->handshake->update_checksum( ssl, buf, msg_len );

    /*
     * Handshake layer:
     *     0  .   0   handshake type
     *     1  .   3   handshake length
     *     4  .   5   DTLS only: message seqence number
     *     6  .   8   DTLS only: fragment offset
     *     9  .  11   DTLS only: fragment length
     */
    if( msg_len < mbedtls_ssl_hs_hdr_len( ssl ) )
    {
        MBEDTLS_SSL_DEBUG_MSG( 1, ( "bad client hello message" ) );
        return( MBEDTLS_ERR_SSL_BAD_HS_CLIENT_HELLO );
    }

    MBEDTLS_SSL_DEBUG_MSG( 3, ( "client hello v3, handshake type: %d", buf[0] ) );

    if( buf[0] != MBEDTLS_SSL_HS_CLIENT_HELLO )
    {
        MBEDTLS_SSL_DEBUG_MSG( 1, ( "bad client hello message" ) );
        return( MBEDTLS_ERR_SSL_BAD_HS_CLIENT_HELLO );
    }

    MBEDTLS_SSL_DEBUG_MSG( 3, ( "client hello v3, handshake len.: %d",
                   ( buf[1] << 16 ) | ( buf[2] << 8 ) | buf[3] ) );

    /* We don't support fragmentation of ClientHello (yet?) */
    if( buf[1] != 0 ||
        msg_len != mbedtls_ssl_hs_hdr_len( ssl ) + ( ( buf[2] << 8 ) | buf[3] ) )
    {
        MBEDTLS_SSL_DEBUG_MSG( 1, ( "bad client hello message" ) );
        return( MBEDTLS_ERR_SSL_BAD_HS_CLIENT_HELLO );
    }

#if defined(MBEDTLS_SSL_PROTO_DTLS)
    if( ssl->conf->transport == MBEDTLS_SSL_TRANSPORT_DATAGRAM )
    {
        /*
         * Copy the client's handshake message_seq on initial handshakes,
         * check sequence number on renego.
         */
#if defined(MBEDTLS_SSL_RENEGOTIATION)
        if( ssl->renego_status == MBEDTLS_SSL_RENEGOTIATION_IN_PROGRESS )
        {
            /* This couldn't be done in ssl_prepare_handshake_record() */
            unsigned int cli_msg_seq = ( ssl->in_msg[4] << 8 ) |
                                         ssl->in_msg[5];

            if( cli_msg_seq != ssl->handshake->in_msg_seq )
            {
                MBEDTLS_SSL_DEBUG_MSG( 1, ( "bad client hello message_seq: "
                                    "%u (expected %u)", cli_msg_seq,
                                    ssl->handshake->in_msg_seq ) );
                return( MBEDTLS_ERR_SSL_BAD_HS_CLIENT_HELLO );
            }

            ssl->handshake->in_msg_seq++;
        }
        else
#endif
        {
            unsigned int cli_msg_seq = ( ssl->in_msg[4] << 8 ) |
                                         ssl->in_msg[5];
            ssl->handshake->out_msg_seq = cli_msg_seq;
            ssl->handshake->in_msg_seq  = cli_msg_seq + 1;
        }

        /*
         * For now we don't support fragmentation, so make sure
         * fragment_offset == 0 and fragment_length == length
         */
        if( ssl->in_msg[6] != 0 || ssl->in_msg[7] != 0 || ssl->in_msg[8] != 0 ||
            memcmp( ssl->in_msg + 1, ssl->in_msg + 9, 3 ) != 0 )
        {
            MBEDTLS_SSL_DEBUG_MSG( 1, ( "ClientHello fragmentation not supported" ) );
            return( MBEDTLS_ERR_SSL_FEATURE_UNAVAILABLE );
        }
    }
#endif /* MBEDTLS_SSL_PROTO_DTLS */

    buf += mbedtls_ssl_hs_hdr_len( ssl );
    msg_len -= mbedtls_ssl_hs_hdr_len( ssl );

    /*
     * ClientHello layer:
     *     0  .   1   protocol version
     *     2  .  33   random bytes (starting with 4 bytes of Unix time)
     *    34  .  35   session id length (1 byte)
     *    35  . 34+x  session id
     *   35+x . 35+x  DTLS only: cookie length (1 byte)
     *   36+x .  ..   DTLS only: cookie
     *    ..  .  ..   ciphersuite list length (2 bytes)
     *    ..  .  ..   ciphersuite list
     *    ..  .  ..   compression alg. list length (1 byte)
     *    ..  .  ..   compression alg. list
     *    ..  .  ..   extensions length (2 bytes, optional)
     *    ..  .  ..   extensions (optional)
     */

    /*
     * Minimal length (with everything empty and extensions omitted) is
     * 2 + 32 + 1 + 2 + 1 = 38 bytes. Check that first, so that we can
     * read at least up to session id length without worrying.
     */
    if( msg_len < 38 )
    {
        MBEDTLS_SSL_DEBUG_MSG( 1, ( "bad client hello message" ) );
        return( MBEDTLS_ERR_SSL_BAD_HS_CLIENT_HELLO );
    }

    /*
     * Check and save the protocol version
     */
    MBEDTLS_SSL_DEBUG_BUF( 3, "client hello, version", buf, 2 );

    mbedtls_ssl_read_version( &ssl->major_ver, &ssl->minor_ver,
                      ssl->conf->transport, buf );

    ssl->handshake->max_major_ver = ssl->major_ver;
    ssl->handshake->max_minor_ver = ssl->minor_ver;

    if( ssl->major_ver < ssl->conf->min_major_ver ||
        ssl->minor_ver < ssl->conf->min_minor_ver )
    {
        MBEDTLS_SSL_DEBUG_MSG( 1, ( "client only supports ssl smaller than minimum"
                            " [%d:%d] < [%d:%d]",
                            ssl->major_ver, ssl->minor_ver,
                            ssl->conf->min_major_ver, ssl->conf->min_minor_ver ) );
        mbedtls_ssl_send_alert_message( ssl, MBEDTLS_SSL_ALERT_LEVEL_FATAL,
                                     MBEDTLS_SSL_ALERT_MSG_PROTOCOL_VERSION );
        return( MBEDTLS_ERR_SSL_BAD_HS_PROTOCOL_VERSION );
    }

    if( ssl->major_ver > ssl->conf->max_major_ver )
    {
        ssl->major_ver = ssl->conf->max_major_ver;
        ssl->minor_ver = ssl->conf->max_minor_ver;
    }
    else if( ssl->minor_ver > ssl->conf->max_minor_ver )
        ssl->minor_ver = ssl->conf->max_minor_ver;

    /*
     * Save client random (inc. Unix time)
     */
    MBEDTLS_SSL_DEBUG_BUF( 3, "client hello, random bytes", buf + 2, 32 );

    memcpy( ssl->handshake->randbytes, buf + 2, 32 );

    /*
     * Check the session ID length and save session ID
     */
    sess_len = buf[34];

    if( sess_len > sizeof( ssl->session_negotiate->id ) ||
        sess_len + 34 + 2 > msg_len ) /* 2 for cipherlist length field */
    {
        MBEDTLS_SSL_DEBUG_MSG( 1, ( "bad client hello message" ) );
        mbedtls_ssl_send_alert_message( ssl, MBEDTLS_SSL_ALERT_LEVEL_FATAL,
                                        MBEDTLS_SSL_ALERT_MSG_DECODE_ERROR );
        return( MBEDTLS_ERR_SSL_BAD_HS_CLIENT_HELLO );
    }

    MBEDTLS_SSL_DEBUG_BUF( 3, "client hello, session id", buf + 35, sess_len );

    ssl->session_negotiate->id_len = sess_len;
    memset( ssl->session_negotiate->id, 0,
            sizeof( ssl->session_negotiate->id ) );
    memcpy( ssl->session_negotiate->id, buf + 35,
            ssl->session_negotiate->id_len );

    /*
     * Check the cookie length and content
     */
#if defined(MBEDTLS_SSL_PROTO_DTLS)
    if( ssl->conf->transport == MBEDTLS_SSL_TRANSPORT_DATAGRAM )
    {
        cookie_offset = 35 + sess_len;
        cookie_len = buf[cookie_offset];

        if( cookie_offset + 1 + cookie_len + 2 > msg_len )
        {
            MBEDTLS_SSL_DEBUG_MSG( 1, ( "bad client hello message" ) );
            mbedtls_ssl_send_alert_message( ssl, MBEDTLS_SSL_ALERT_LEVEL_FATAL,
                                            MBEDTLS_SSL_ALERT_MSG_PROTOCOL_VERSION );
            return( MBEDTLS_ERR_SSL_BAD_HS_CLIENT_HELLO );
        }

        MBEDTLS_SSL_DEBUG_BUF( 3, "client hello, cookie",
                       buf + cookie_offset + 1, cookie_len );

#if defined(MBEDTLS_SSL_DTLS_HELLO_VERIFY)
        if( ssl->conf->f_cookie_check != NULL
#if defined(MBEDTLS_SSL_RENEGOTIATION)
            && ssl->renego_status == MBEDTLS_SSL_INITIAL_HANDSHAKE
#endif
            )
        {
            if( ssl->conf->f_cookie_check( ssl->conf->p_cookie,
                                     buf + cookie_offset + 1, cookie_len,
                                     ssl->cli_id, ssl->cli_id_len ) != 0 )
            {
                MBEDTLS_SSL_DEBUG_MSG( 2, ( "cookie verification failed" ) );
                ssl->handshake->verify_cookie_len = 1;
            }
            else
            {
                MBEDTLS_SSL_DEBUG_MSG( 2, ( "cookie verification passed" ) );
                ssl->handshake->verify_cookie_len = 0;
            }
        }
        else
#endif /* MBEDTLS_SSL_DTLS_HELLO_VERIFY */
        {
            /* We know we didn't send a cookie, so it should be empty */
            if( cookie_len != 0 )
            {
                /* This may be an attacker's probe, so don't send an alert */
                MBEDTLS_SSL_DEBUG_MSG( 1, ( "bad client hello message" ) );
                return( MBEDTLS_ERR_SSL_BAD_HS_CLIENT_HELLO );
            }

            MBEDTLS_SSL_DEBUG_MSG( 2, ( "cookie verification skipped" ) );
        }

    /*
     * Check the ciphersuitelist length (will be parsed later)
     */
        ciph_offset = cookie_offset + 1 + cookie_len;
    }
    else
#endif /* MBEDTLS_SSL_PROTO_DTLS */
        ciph_offset = 35 + sess_len;

    ciph_len = ( buf[ciph_offset + 0] << 8 )
             | ( buf[ciph_offset + 1]      );

    if( ciph_len < 2 ||
        ciph_len + 2 + ciph_offset + 1 > msg_len || /* 1 for comp. alg. len */
        ( ciph_len % 2 ) != 0 )
    {
        MBEDTLS_SSL_DEBUG_MSG( 1, ( "bad client hello message" ) );
        mbedtls_ssl_send_alert_message( ssl, MBEDTLS_SSL_ALERT_LEVEL_FATAL,
                                        MBEDTLS_SSL_ALERT_MSG_DECODE_ERROR );
        return( MBEDTLS_ERR_SSL_BAD_HS_CLIENT_HELLO );
    }

    MBEDTLS_SSL_DEBUG_BUF( 3, "client hello, ciphersuitelist",
                   buf + ciph_offset + 2,  ciph_len );

    /*
     * Check the compression algorithms length and pick one
     */
    comp_offset = ciph_offset + 2 + ciph_len;

    comp_len = buf[comp_offset];

    if( comp_len < 1 ||
        comp_len > 16 ||
        comp_len + comp_offset + 1 > msg_len )
    {
        MBEDTLS_SSL_DEBUG_MSG( 1, ( "bad client hello message" ) );
        mbedtls_ssl_send_alert_message( ssl, MBEDTLS_SSL_ALERT_LEVEL_FATAL,
                                        MBEDTLS_SSL_ALERT_MSG_DECODE_ERROR );
        return( MBEDTLS_ERR_SSL_BAD_HS_CLIENT_HELLO );
    }

    MBEDTLS_SSL_DEBUG_BUF( 3, "client hello, compression",
                      buf + comp_offset + 1, comp_len );

    ssl->session_negotiate->compression = MBEDTLS_SSL_COMPRESS_NULL;

    /* See comments in ssl_write_client_hello() */
#if defined(MBEDTLS_SSL_PROTO_DTLS)
    if( ssl->conf->transport == MBEDTLS_SSL_TRANSPORT_DATAGRAM )
        ssl->session_negotiate->compression = MBEDTLS_SSL_COMPRESS_NULL;
#endif

    /*
     * Check the extension length
     */
    ext_offset = comp_offset + 1 + comp_len;
    if( msg_len > ext_offset )
    {
        if( msg_len < ext_offset + 2 )
        {
            MBEDTLS_SSL_DEBUG_MSG( 1, ( "bad client hello message" ) );
            mbedtls_ssl_send_alert_message( ssl, MBEDTLS_SSL_ALERT_LEVEL_FATAL,
                                            MBEDTLS_SSL_ALERT_MSG_DECODE_ERROR );
            return( MBEDTLS_ERR_SSL_BAD_HS_CLIENT_HELLO );
        }

        ext_len = ( buf[ext_offset + 0] << 8 )
                | ( buf[ext_offset + 1]      );

        if( ( ext_len > 0 && ext_len < 4 ) ||
            msg_len != ext_offset + 2 + ext_len )
        {
            MBEDTLS_SSL_DEBUG_MSG( 1, ( "bad client hello message" ) );
            mbedtls_ssl_send_alert_message( ssl, MBEDTLS_SSL_ALERT_LEVEL_FATAL,
                                            MBEDTLS_SSL_ALERT_MSG_DECODE_ERROR );
            return( MBEDTLS_ERR_SSL_BAD_HS_CLIENT_HELLO );
        }
    }
    else
        ext_len = 0;

    ext = buf + ext_offset + 2;
    MBEDTLS_SSL_DEBUG_BUF( 3, "client hello extensions", ext, ext_len );

    while( ext_len != 0 )
    {
        unsigned int ext_id;
        unsigned int ext_size;
        if ( ext_len < 4 ) {
            MBEDTLS_SSL_DEBUG_MSG( 1, ( "bad client hello message" ) );
            mbedtls_ssl_send_alert_message( ssl, MBEDTLS_SSL_ALERT_LEVEL_FATAL,
                                           MBEDTLS_SSL_ALERT_MSG_DECODE_ERROR );
            return( MBEDTLS_ERR_SSL_BAD_HS_CLIENT_HELLO );
        }
        ext_id   = ( ( ext[0] <<  8 ) | ( ext[1] ) );
        ext_size = ( ( ext[2] <<  8 ) | ( ext[3] ) );

        if( ext_size + 4 > ext_len )
        {
            MBEDTLS_SSL_DEBUG_MSG( 1, ( "bad client hello message" ) );
            mbedtls_ssl_send_alert_message( ssl, MBEDTLS_SSL_ALERT_LEVEL_FATAL,
                                            MBEDTLS_SSL_ALERT_MSG_DECODE_ERROR );
            return( MBEDTLS_ERR_SSL_BAD_HS_CLIENT_HELLO );
        }
        switch( ext_id )
        {
#if defined(MBEDTLS_SSL_SERVER_NAME_INDICATION)
        case MBEDTLS_TLS_EXT_SERVERNAME:
            MBEDTLS_SSL_DEBUG_MSG( 3, ( "found ServerName extension" ) );
            if( ssl->conf->f_sni == NULL )
                break;

            ret = ssl_parse_servername_ext( ssl, ext + 4, ext_size );
            if( ret != 0 )
                return( ret );
            break;
#endif /* MBEDTLS_SSL_SERVER_NAME_INDICATION */

        case MBEDTLS_TLS_EXT_RENEGOTIATION_INFO:
            MBEDTLS_SSL_DEBUG_MSG( 3, ( "found renegotiation extension" ) );
#if defined(MBEDTLS_SSL_RENEGOTIATION)
            renegotiation_info_seen = 1;
#endif

            ret = ssl_parse_renegotiation_info( ssl, ext + 4, ext_size );
            if( ret != 0 )
                return( ret );
            break;

#if defined(MBEDTLS_SSL_PROTO_TLS1_2) && \
defined(MBEDTLS_KEY_EXCHANGE_WITH_CERT_ENABLED)
        case MBEDTLS_TLS_EXT_SIG_ALG:
            MBEDTLS_SSL_DEBUG_MSG( 3, ( "found signature_algorithms extension" ) );

            ret = ssl_parse_signature_algorithms_ext( ssl, ext + 4, ext_size );
            if( ret != 0 )
                return( ret );

            sig_hash_alg_ext_present = 1;
            break;
#endif /* MBEDTLS_SSL_PROTO_TLS1_2 &&
      MBEDTLS_KEY_EXCHANGE_WITH_CERT_ENABLED */

#if defined(MBEDTLS_ECDH_C) || defined(MBEDTLS_ECDSA_C) || \
defined(MBEDTLS_KEY_EXCHANGE_ECJPAKE_ENABLED)
        case MBEDTLS_TLS_EXT_SUPPORTED_ELLIPTIC_CURVES:
            MBEDTLS_SSL_DEBUG_MSG( 3, ( "found supported elliptic curves extension" ) );

            ret = ssl_parse_supported_elliptic_curves( ssl, ext + 4, ext_size );
            if( ret != 0 )
                return( ret );
            break;

        case MBEDTLS_TLS_EXT_SUPPORTED_POINT_FORMATS:
            MBEDTLS_SSL_DEBUG_MSG( 3, ( "found supported point formats extension" ) );
            ssl->handshake->cli_exts |= MBEDTLS_TLS_EXT_SUPPORTED_POINT_FORMATS_PRESENT;

            ret = ssl_parse_supported_point_formats( ssl, ext + 4, ext_size );
            if( ret != 0 )
                return( ret );
            break;
#endif /* MBEDTLS_ECDH_C || MBEDTLS_ECDSA_C ||
      MBEDTLS_KEY_EXCHANGE_ECJPAKE_ENABLED */

#if defined(MBEDTLS_KEY_EXCHANGE_ECJPAKE_ENABLED)
        case MBEDTLS_TLS_EXT_ECJPAKE_KKPP:
            MBEDTLS_SSL_DEBUG_MSG( 3, ( "found ecjpake kkpp extension" ) );

            ret = ssl_parse_ecjpake_kkpp( ssl, ext + 4, ext_size );
            if( ret != 0 )
                return( ret );
            break;
#endif /* MBEDTLS_KEY_EXCHANGE_ECJPAKE_ENABLED */

#if defined(MBEDTLS_SSL_MAX_FRAGMENT_LENGTH)
        case MBEDTLS_TLS_EXT_MAX_FRAGMENT_LENGTH:
            MBEDTLS_SSL_DEBUG_MSG( 3, ( "found max fragment length extension" ) );

            ret = ssl_parse_max_fragment_length_ext( ssl, ext + 4, ext_size );
            if( ret != 0 )
                return( ret );
            break;
#endif /* MBEDTLS_SSL_MAX_FRAGMENT_LENGTH */

#if defined(MBEDTLS_SSL_TRUNCATED_HMAC)
        case MBEDTLS_TLS_EXT_TRUNCATED_HMAC:
            MBEDTLS_SSL_DEBUG_MSG( 3, ( "found truncated hmac extension" ) );

            ret = ssl_parse_truncated_hmac_ext( ssl, ext + 4, ext_size );
            if( ret != 0 )
                return( ret );
            break;
#endif /* MBEDTLS_SSL_TRUNCATED_HMAC */

#if defined(MBEDTLS_SSL_DTLS_CONNECTION_ID)
        case MBEDTLS_TLS_EXT_CID:
            MBEDTLS_SSL_DEBUG_MSG( 3, ( "found CID extension" ) );

            ret = ssl_parse_cid_ext( ssl, ext + 4, ext_size );
            if( ret != 0 )
                return( ret );
            break;
#endif /* MBEDTLS_SSL_TRUNCATED_HMAC */

#if defined(MBEDTLS_SSL_ENCRYPT_THEN_MAC)
        case MBEDTLS_TLS_EXT_ENCRYPT_THEN_MAC:
            MBEDTLS_SSL_DEBUG_MSG( 3, ( "found encrypt then mac extension" ) );

            ret = ssl_parse_encrypt_then_mac_ext( ssl, ext + 4, ext_size );
            if( ret != 0 )
                return( ret );
            break;
#endif /* MBEDTLS_SSL_ENCRYPT_THEN_MAC */

#if defined(MBEDTLS_SSL_EXTENDED_MASTER_SECRET)
        case MBEDTLS_TLS_EXT_EXTENDED_MASTER_SECRET:
            MBEDTLS_SSL_DEBUG_MSG( 3, ( "found extended master secret extension" ) );

            ret = ssl_parse_extended_ms_ext( ssl, ext + 4, ext_size );
            if( ret != 0 )
                return( ret );
            break;
#endif /* MBEDTLS_SSL_EXTENDED_MASTER_SECRET */

#if defined(MBEDTLS_SSL_SESSION_TICKETS)
        case MBEDTLS_TLS_EXT_SESSION_TICKET:
            MBEDTLS_SSL_DEBUG_MSG( 3, ( "found session ticket extension" ) );

            ret = ssl_parse_session_ticket_ext( ssl, ext + 4, ext_size );
            if( ret != 0 )
                return( ret );
            break;
#endif /* MBEDTLS_SSL_SESSION_TICKETS */

#if defined(MBEDTLS_SSL_ALPN)
        case MBEDTLS_TLS_EXT_ALPN:
            MBEDTLS_SSL_DEBUG_MSG( 3, ( "found alpn extension" ) );

            ret = ssl_parse_alpn_ext( ssl, ext + 4, ext_size );
            if( ret != 0 )
                return( ret );
            break;
#endif /* MBEDTLS_SSL_SESSION_TICKETS */

#if defined(MBEDTLS_SSL_DTLS_SRTP)
        case MBEDTLS_TLS_EXT_USE_SRTP:
            MBEDTLS_SSL_DEBUG_MSG( 3, ( "found use_srtp extension" ) );

            ret = ssl_parse_use_srtp_ext( ssl, ext + 4, ext_size );
            if( ret != 0 )
                return( ret );
            break;
#endif /* MBEDTLS_SSL_DTLS_SRTP */

<<<<<<< HEAD
        default:
            MBEDTLS_SSL_DEBUG_MSG( 3, ( "unknown extension found: %d (ignoring)",
                           ext_id ) );
        }
=======
            default:
                MBEDTLS_SSL_DEBUG_MSG( 3, ( "unknown extension found: %u (ignoring)",
                               ext_id ) );
            }
>>>>>>> e483a77c

        ext_len -= 4 + ext_size;
        ext += 4 + ext_size;

        if( ext_len > 0 && ext_len < 4 )
        {
            MBEDTLS_SSL_DEBUG_MSG( 1, ( "bad client hello message" ) );
            mbedtls_ssl_send_alert_message( ssl, MBEDTLS_SSL_ALERT_LEVEL_FATAL,
                                            MBEDTLS_SSL_ALERT_MSG_DECODE_ERROR );
            return( MBEDTLS_ERR_SSL_BAD_HS_CLIENT_HELLO );
        }
    }

#if defined(MBEDTLS_SSL_FALLBACK_SCSV)
    for( i = 0, p = buf + ciph_offset + 2; i < ciph_len; i += 2, p += 2 )
    {
        if( p[0] == (unsigned char)( ( MBEDTLS_SSL_FALLBACK_SCSV_VALUE >> 8 ) & 0xff ) &&
            p[1] == (unsigned char)( ( MBEDTLS_SSL_FALLBACK_SCSV_VALUE      ) & 0xff ) )
        {
            MBEDTLS_SSL_DEBUG_MSG( 2, ( "received FALLBACK_SCSV" ) );

            if( ssl->minor_ver < ssl->conf->max_minor_ver )
            {
                MBEDTLS_SSL_DEBUG_MSG( 1, ( "inapropriate fallback" ) );

                mbedtls_ssl_send_alert_message( ssl, MBEDTLS_SSL_ALERT_LEVEL_FATAL,
                                        MBEDTLS_SSL_ALERT_MSG_INAPROPRIATE_FALLBACK );

                return( MBEDTLS_ERR_SSL_BAD_HS_CLIENT_HELLO );
            }

            break;
        }
    }
#endif /* MBEDTLS_SSL_FALLBACK_SCSV */

#if defined(MBEDTLS_SSL_PROTO_TLS1_2) && \
    defined(MBEDTLS_KEY_EXCHANGE_WITH_CERT_ENABLED)

    /*
     * Try to fall back to default hash SHA1 if the client
     * hasn't provided any preferred signature-hash combinations.
     */
    if( sig_hash_alg_ext_present == 0 )
    {
        mbedtls_md_type_t md_default = MBEDTLS_MD_SHA1;

        if( mbedtls_ssl_check_sig_hash( ssl, md_default ) != 0 )
            md_default = MBEDTLS_MD_NONE;

        mbedtls_ssl_sig_hash_set_const_hash( &ssl->handshake->hash_algs, md_default );
    }

#endif /* MBEDTLS_SSL_PROTO_TLS1_2 &&
          MBEDTLS_KEY_EXCHANGE_WITH_CERT_ENABLED */

    /*
     * Check for TLS_EMPTY_RENEGOTIATION_INFO_SCSV
     */
    for( i = 0, p = buf + ciph_offset + 2; i < ciph_len; i += 2, p += 2 )
    {
        if( p[0] == 0 && p[1] == MBEDTLS_SSL_EMPTY_RENEGOTIATION_INFO )
        {
            MBEDTLS_SSL_DEBUG_MSG( 3, ( "received TLS_EMPTY_RENEGOTIATION_INFO " ) );
#if defined(MBEDTLS_SSL_RENEGOTIATION)
            if( ssl->renego_status == MBEDTLS_SSL_RENEGOTIATION_IN_PROGRESS )
            {
                MBEDTLS_SSL_DEBUG_MSG( 1, ( "received RENEGOTIATION SCSV "
                                            "during renegotiation" ) );
                mbedtls_ssl_send_alert_message( ssl, MBEDTLS_SSL_ALERT_LEVEL_FATAL,
                                                MBEDTLS_SSL_ALERT_MSG_HANDSHAKE_FAILURE );
                return( MBEDTLS_ERR_SSL_BAD_HS_CLIENT_HELLO );
            }
#endif
            ssl->secure_renegotiation = MBEDTLS_SSL_SECURE_RENEGOTIATION;
            break;
        }
    }

    /*
     * Renegotiation security checks
     */
    if( ssl->secure_renegotiation != MBEDTLS_SSL_SECURE_RENEGOTIATION &&
        ssl->conf->allow_legacy_renegotiation == MBEDTLS_SSL_LEGACY_BREAK_HANDSHAKE )
    {
        MBEDTLS_SSL_DEBUG_MSG( 1, ( "legacy renegotiation, breaking off handshake" ) );
        handshake_failure = 1;
    }
#if defined(MBEDTLS_SSL_RENEGOTIATION)
    else if( ssl->renego_status == MBEDTLS_SSL_RENEGOTIATION_IN_PROGRESS &&
             ssl->secure_renegotiation == MBEDTLS_SSL_SECURE_RENEGOTIATION &&
             renegotiation_info_seen == 0 )
    {
        MBEDTLS_SSL_DEBUG_MSG( 1, ( "renegotiation_info extension missing (secure)" ) );
        handshake_failure = 1;
    }
    else if( ssl->renego_status == MBEDTLS_SSL_RENEGOTIATION_IN_PROGRESS &&
             ssl->secure_renegotiation == MBEDTLS_SSL_LEGACY_RENEGOTIATION &&
             ssl->conf->allow_legacy_renegotiation == MBEDTLS_SSL_LEGACY_NO_RENEGOTIATION )
    {
        MBEDTLS_SSL_DEBUG_MSG( 1, ( "legacy renegotiation not allowed" ) );
        handshake_failure = 1;
    }
    else if( ssl->renego_status == MBEDTLS_SSL_RENEGOTIATION_IN_PROGRESS &&
             ssl->secure_renegotiation == MBEDTLS_SSL_LEGACY_RENEGOTIATION &&
             renegotiation_info_seen == 1 )
    {
        MBEDTLS_SSL_DEBUG_MSG( 1, ( "renegotiation_info extension present (legacy)" ) );
        handshake_failure = 1;
    }
#endif /* MBEDTLS_SSL_RENEGOTIATION */

    if( handshake_failure == 1 )
    {
        mbedtls_ssl_send_alert_message( ssl, MBEDTLS_SSL_ALERT_LEVEL_FATAL,
                                        MBEDTLS_SSL_ALERT_MSG_HANDSHAKE_FAILURE );
        return( MBEDTLS_ERR_SSL_BAD_HS_CLIENT_HELLO );
    }

    /*
     * Search for a matching ciphersuite
     * (At the end because we need information from the EC-based extensions
     * and certificate from the SNI callback triggered by the SNI extension.)
     */
    got_common_suite = 0;
    ciphersuites = ssl->conf->ciphersuite_list[ssl->minor_ver];
    ciphersuite_info = NULL;
#if defined(MBEDTLS_SSL_SRV_RESPECT_CLIENT_PREFERENCE)
    for( j = 0, p = buf + ciph_offset + 2; j < ciph_len; j += 2, p += 2 )
        for( i = 0; ciphersuites[i] != 0; i++ )
#else
    for( i = 0; ciphersuites[i] != 0; i++ )
        for( j = 0, p = buf + ciph_offset + 2; j < ciph_len; j += 2, p += 2 )
#endif
        {
            if( p[0] != ( ( ciphersuites[i] >> 8 ) & 0xFF ) ||
                p[1] != ( ( ciphersuites[i]      ) & 0xFF ) )
                continue;

            got_common_suite = 1;

            if( ( ret = ssl_ciphersuite_match( ssl, ciphersuites[i],
                                               &ciphersuite_info ) ) != 0 )
                return( ret );

            if( ciphersuite_info != NULL )
                goto have_ciphersuite;
        }

    if( got_common_suite )
    {
        MBEDTLS_SSL_DEBUG_MSG( 1, ( "got ciphersuites in common, "
                            "but none of them usable" ) );
        mbedtls_ssl_send_alert_message( ssl, MBEDTLS_SSL_ALERT_LEVEL_FATAL,
                                        MBEDTLS_SSL_ALERT_MSG_HANDSHAKE_FAILURE );
        return( MBEDTLS_ERR_SSL_NO_USABLE_CIPHERSUITE );
    }
    else
    {
        MBEDTLS_SSL_DEBUG_MSG( 1, ( "got no ciphersuites in common" ) );
        mbedtls_ssl_send_alert_message( ssl, MBEDTLS_SSL_ALERT_LEVEL_FATAL,
                                        MBEDTLS_SSL_ALERT_MSG_HANDSHAKE_FAILURE );
        return( MBEDTLS_ERR_SSL_NO_CIPHER_CHOSEN );
    }

have_ciphersuite:
    MBEDTLS_SSL_DEBUG_MSG( 2, ( "selected ciphersuite: %s", ciphersuite_info->name ) );

    ssl->session_negotiate->ciphersuite = ciphersuites[i];
    ssl->handshake->ciphersuite_info = ciphersuite_info;

    ssl->state++;

#if defined(MBEDTLS_SSL_PROTO_DTLS)
    if( ssl->conf->transport == MBEDTLS_SSL_TRANSPORT_DATAGRAM )
        mbedtls_ssl_recv_flight_completed( ssl );
#endif

    /* Debugging-only output for testsuite */
#if defined(MBEDTLS_DEBUG_C)                         && \
    defined(MBEDTLS_SSL_PROTO_TLS1_2)                && \
    defined(MBEDTLS_KEY_EXCHANGE_WITH_CERT_ENABLED)
    if( ssl->minor_ver == MBEDTLS_SSL_MINOR_VERSION_3 )
    {
        mbedtls_pk_type_t sig_alg = mbedtls_ssl_get_ciphersuite_sig_alg( ciphersuite_info );
        if( sig_alg != MBEDTLS_PK_NONE )
        {
            mbedtls_md_type_t md_alg = mbedtls_ssl_sig_hash_set_find( &ssl->handshake->hash_algs,
                                                                  sig_alg );
            MBEDTLS_SSL_DEBUG_MSG( 3, ( "client hello v3, signature_algorithm ext: %d",
                                        mbedtls_ssl_hash_from_md_alg( md_alg ) ) );
        }
        else
        {
            MBEDTLS_SSL_DEBUG_MSG( 3, ( "no hash algorithm for signature algorithm "
                                        "%u - should not happen", (unsigned) sig_alg ) );
        }
    }
#endif

    MBEDTLS_SSL_DEBUG_MSG( 2, ( "<= parse client hello" ) );

    return( 0 );
}

#if defined(MBEDTLS_SSL_TRUNCATED_HMAC)
static void ssl_write_truncated_hmac_ext( mbedtls_ssl_context *ssl,
                                          unsigned char *buf,
                                          size_t *olen )
{
    unsigned char *p = buf;

    if( ssl->session_negotiate->trunc_hmac == MBEDTLS_SSL_TRUNC_HMAC_DISABLED )
    {
        *olen = 0;
        return;
    }

    MBEDTLS_SSL_DEBUG_MSG( 3, ( "server hello, adding truncated hmac extension" ) );

    *p++ = (unsigned char)( ( MBEDTLS_TLS_EXT_TRUNCATED_HMAC >> 8 ) & 0xFF );
    *p++ = (unsigned char)( ( MBEDTLS_TLS_EXT_TRUNCATED_HMAC      ) & 0xFF );

    *p++ = 0x00;
    *p++ = 0x00;

    *olen = 4;
}
#endif /* MBEDTLS_SSL_TRUNCATED_HMAC */

#if defined(MBEDTLS_SSL_DTLS_CONNECTION_ID)
static void ssl_write_cid_ext( mbedtls_ssl_context *ssl,
                               unsigned char *buf,
                               size_t *olen )
{
    unsigned char *p = buf;
    size_t ext_len;
    const unsigned char *end = ssl->out_msg + MBEDTLS_SSL_OUT_CONTENT_LEN;

    *olen = 0;

    /* Skip writing the extension if we don't want to use it or if
     * the client hasn't offered it. */
    if( ssl->handshake->cid_in_use == MBEDTLS_SSL_CID_DISABLED )
        return;

    /* ssl->own_cid_len is at most MBEDTLS_SSL_CID_IN_LEN_MAX
     * which is at most 255, so the increment cannot overflow. */
    if( end < p || (size_t)( end - p ) < (unsigned)( ssl->own_cid_len + 5 ) )
    {
        MBEDTLS_SSL_DEBUG_MSG( 1, ( "buffer too small" ) );
        return;
    }

    MBEDTLS_SSL_DEBUG_MSG( 3, ( "server hello, adding CID extension" ) );

    /*
     * Quoting draft-ietf-tls-dtls-connection-id-05
     * https://tools.ietf.org/html/draft-ietf-tls-dtls-connection-id-05
     *
     *   struct {
     *      opaque cid<0..2^8-1>;
     *   } ConnectionId;
    */

    *p++ = (unsigned char)( ( MBEDTLS_TLS_EXT_CID >> 8 ) & 0xFF );
    *p++ = (unsigned char)( ( MBEDTLS_TLS_EXT_CID      ) & 0xFF );
    ext_len = (size_t) ssl->own_cid_len + 1;
    *p++ = (unsigned char)( ( ext_len >> 8 ) & 0xFF );
    *p++ = (unsigned char)( ( ext_len      ) & 0xFF );

    *p++ = (uint8_t) ssl->own_cid_len;
    memcpy( p, ssl->own_cid, ssl->own_cid_len );

    *olen = ssl->own_cid_len + 5;
}
#endif /* MBEDTLS_SSL_DTLS_CONNECTION_ID */

#if defined(MBEDTLS_SSL_ENCRYPT_THEN_MAC)
static void ssl_write_encrypt_then_mac_ext( mbedtls_ssl_context *ssl,
                                            unsigned char *buf,
                                            size_t *olen )
{
    unsigned char *p = buf;
    const mbedtls_ssl_ciphersuite_t *suite = NULL;
    const mbedtls_cipher_info_t *cipher = NULL;

    if( ssl->session_negotiate->encrypt_then_mac == MBEDTLS_SSL_ETM_DISABLED ||
        ssl->minor_ver == MBEDTLS_SSL_MINOR_VERSION_0 )
    {
        *olen = 0;
        return;
    }

    /*
     * RFC 7366: "If a server receives an encrypt-then-MAC request extension
     * from a client and then selects a stream or Authenticated Encryption
     * with Associated Data (AEAD) ciphersuite, it MUST NOT send an
     * encrypt-then-MAC response extension back to the client."
     */
    if( ( suite = mbedtls_ssl_ciphersuite_from_id(
                    ssl->session_negotiate->ciphersuite ) ) == NULL ||
        ( cipher = mbedtls_cipher_info_from_type( suite->cipher ) ) == NULL ||
        cipher->mode != MBEDTLS_MODE_CBC )
    {
        *olen = 0;
        return;
    }

    MBEDTLS_SSL_DEBUG_MSG( 3, ( "server hello, adding encrypt then mac extension" ) );

    *p++ = (unsigned char)( ( MBEDTLS_TLS_EXT_ENCRYPT_THEN_MAC >> 8 ) & 0xFF );
    *p++ = (unsigned char)( ( MBEDTLS_TLS_EXT_ENCRYPT_THEN_MAC      ) & 0xFF );

    *p++ = 0x00;
    *p++ = 0x00;

    *olen = 4;
}
#endif /* MBEDTLS_SSL_ENCRYPT_THEN_MAC */

#if defined(MBEDTLS_SSL_EXTENDED_MASTER_SECRET)
static void ssl_write_extended_ms_ext( mbedtls_ssl_context *ssl,
                                       unsigned char *buf,
                                       size_t *olen )
{
    unsigned char *p = buf;

    if( ssl->handshake->extended_ms == MBEDTLS_SSL_EXTENDED_MS_DISABLED ||
        ssl->minor_ver == MBEDTLS_SSL_MINOR_VERSION_0 )
    {
        *olen = 0;
        return;
    }

    MBEDTLS_SSL_DEBUG_MSG( 3, ( "server hello, adding extended master secret "
                        "extension" ) );

    *p++ = (unsigned char)( ( MBEDTLS_TLS_EXT_EXTENDED_MASTER_SECRET >> 8 ) & 0xFF );
    *p++ = (unsigned char)( ( MBEDTLS_TLS_EXT_EXTENDED_MASTER_SECRET      ) & 0xFF );

    *p++ = 0x00;
    *p++ = 0x00;

    *olen = 4;
}
#endif /* MBEDTLS_SSL_EXTENDED_MASTER_SECRET */

#if defined(MBEDTLS_SSL_SESSION_TICKETS)
static void ssl_write_session_ticket_ext( mbedtls_ssl_context *ssl,
                                          unsigned char *buf,
                                          size_t *olen )
{
    unsigned char *p = buf;

    if( ssl->handshake->new_session_ticket == 0 )
    {
        *olen = 0;
        return;
    }

    MBEDTLS_SSL_DEBUG_MSG( 3, ( "server hello, adding session ticket extension" ) );

    *p++ = (unsigned char)( ( MBEDTLS_TLS_EXT_SESSION_TICKET >> 8 ) & 0xFF );
    *p++ = (unsigned char)( ( MBEDTLS_TLS_EXT_SESSION_TICKET      ) & 0xFF );

    *p++ = 0x00;
    *p++ = 0x00;

    *olen = 4;
}
#endif /* MBEDTLS_SSL_SESSION_TICKETS */

static void ssl_write_renegotiation_ext( mbedtls_ssl_context *ssl,
                                         unsigned char *buf,
                                         size_t *olen )
{
    unsigned char *p = buf;

    if( ssl->secure_renegotiation != MBEDTLS_SSL_SECURE_RENEGOTIATION )
    {
        *olen = 0;
        return;
    }

    MBEDTLS_SSL_DEBUG_MSG( 3, ( "server hello, secure renegotiation extension" ) );

    *p++ = (unsigned char)( ( MBEDTLS_TLS_EXT_RENEGOTIATION_INFO >> 8 ) & 0xFF );
    *p++ = (unsigned char)( ( MBEDTLS_TLS_EXT_RENEGOTIATION_INFO      ) & 0xFF );

#if defined(MBEDTLS_SSL_RENEGOTIATION)
    if( ssl->renego_status != MBEDTLS_SSL_INITIAL_HANDSHAKE )
    {
        *p++ = 0x00;
        *p++ = ( ssl->verify_data_len * 2 + 1 ) & 0xFF;
        *p++ = ssl->verify_data_len * 2 & 0xFF;

        memcpy( p, ssl->peer_verify_data, ssl->verify_data_len );
        p += ssl->verify_data_len;
        memcpy( p, ssl->own_verify_data, ssl->verify_data_len );
        p += ssl->verify_data_len;
    }
    else
#endif /* MBEDTLS_SSL_RENEGOTIATION */
    {
        *p++ = 0x00;
        *p++ = 0x01;
        *p++ = 0x00;
    }

    *olen = p - buf;
}

#if defined(MBEDTLS_SSL_MAX_FRAGMENT_LENGTH)
static void ssl_write_max_fragment_length_ext( mbedtls_ssl_context *ssl,
                                               unsigned char *buf,
                                               size_t *olen )
{
    unsigned char *p = buf;

    if( ssl->session_negotiate->mfl_code == MBEDTLS_SSL_MAX_FRAG_LEN_NONE )
    {
        *olen = 0;
        return;
    }

    MBEDTLS_SSL_DEBUG_MSG( 3, ( "server hello, max_fragment_length extension" ) );

    *p++ = (unsigned char)( ( MBEDTLS_TLS_EXT_MAX_FRAGMENT_LENGTH >> 8 ) & 0xFF );
    *p++ = (unsigned char)( ( MBEDTLS_TLS_EXT_MAX_FRAGMENT_LENGTH      ) & 0xFF );

    *p++ = 0x00;
    *p++ = 1;

    *p++ = ssl->session_negotiate->mfl_code;

    *olen = 5;
}
#endif /* MBEDTLS_SSL_MAX_FRAGMENT_LENGTH */

#if defined(MBEDTLS_ECDH_C) || defined(MBEDTLS_ECDSA_C) || \
    defined(MBEDTLS_KEY_EXCHANGE_ECJPAKE_ENABLED)
static void ssl_write_supported_point_formats_ext( mbedtls_ssl_context *ssl,
                                                   unsigned char *buf,
                                                   size_t *olen )
{
    unsigned char *p = buf;
    ((void) ssl);

    if( ( ssl->handshake->cli_exts &
          MBEDTLS_TLS_EXT_SUPPORTED_POINT_FORMATS_PRESENT ) == 0 )
    {
        *olen = 0;
        return;
    }

    MBEDTLS_SSL_DEBUG_MSG( 3, ( "server hello, supported_point_formats extension" ) );

    *p++ = (unsigned char)( ( MBEDTLS_TLS_EXT_SUPPORTED_POINT_FORMATS >> 8 ) & 0xFF );
    *p++ = (unsigned char)( ( MBEDTLS_TLS_EXT_SUPPORTED_POINT_FORMATS      ) & 0xFF );

    *p++ = 0x00;
    *p++ = 2;

    *p++ = 1;
    *p++ = MBEDTLS_ECP_PF_UNCOMPRESSED;

    *olen = 6;
}
#endif /* MBEDTLS_ECDH_C || MBEDTLS_ECDSA_C || MBEDTLS_KEY_EXCHANGE_ECJPAKE_ENABLED */

#if defined(MBEDTLS_KEY_EXCHANGE_ECJPAKE_ENABLED)
static void ssl_write_ecjpake_kkpp_ext( mbedtls_ssl_context *ssl,
                                        unsigned char *buf,
                                        size_t *olen )
{
    int ret = MBEDTLS_ERR_ERROR_CORRUPTION_DETECTED;
    unsigned char *p = buf;
    const unsigned char *end = ssl->out_msg + MBEDTLS_SSL_OUT_CONTENT_LEN;
    size_t kkpp_len;

    *olen = 0;

    /* Skip costly computation if not needed */
    if( ssl->handshake->ciphersuite_info->key_exchange !=
        MBEDTLS_KEY_EXCHANGE_ECJPAKE )
        return;

    MBEDTLS_SSL_DEBUG_MSG( 3, ( "server hello, ecjpake kkpp extension" ) );

    if( end - p < 4 )
    {
        MBEDTLS_SSL_DEBUG_MSG( 1, ( "buffer too small" ) );
        return;
    }

    *p++ = (unsigned char)( ( MBEDTLS_TLS_EXT_ECJPAKE_KKPP >> 8 ) & 0xFF );
    *p++ = (unsigned char)( ( MBEDTLS_TLS_EXT_ECJPAKE_KKPP      ) & 0xFF );

    ret = mbedtls_ecjpake_write_round_one( &ssl->handshake->ecjpake_ctx,
                                        p + 2, end - p - 2, &kkpp_len,
                                        ssl->conf->f_rng, ssl->conf->p_rng );
    if( ret != 0 )
    {
        MBEDTLS_SSL_DEBUG_RET( 1 , "mbedtls_ecjpake_write_round_one", ret );
        return;
    }

    *p++ = (unsigned char)( ( kkpp_len >> 8 ) & 0xFF );
    *p++ = (unsigned char)( ( kkpp_len      ) & 0xFF );

    *olen = kkpp_len + 4;
}
#endif /* MBEDTLS_KEY_EXCHANGE_ECJPAKE_ENABLED */

#if defined(MBEDTLS_SSL_ALPN )
static void ssl_write_alpn_ext( mbedtls_ssl_context *ssl,
                                unsigned char *buf, size_t *olen )
{
    if( ssl->alpn_chosen == NULL )
    {
        *olen = 0;
        return;
    }

    MBEDTLS_SSL_DEBUG_MSG( 3, ( "server hello, adding alpn extension" ) );

    /*
     * 0 . 1    ext identifier
     * 2 . 3    ext length
     * 4 . 5    protocol list length
     * 6 . 6    protocol name length
     * 7 . 7+n  protocol name
     */
    buf[0] = (unsigned char)( ( MBEDTLS_TLS_EXT_ALPN >> 8 ) & 0xFF );
    buf[1] = (unsigned char)( ( MBEDTLS_TLS_EXT_ALPN      ) & 0xFF );

    *olen = 7 + strlen( ssl->alpn_chosen );

    buf[2] = (unsigned char)( ( ( *olen - 4 ) >> 8 ) & 0xFF );
    buf[3] = (unsigned char)( ( ( *olen - 4 )      ) & 0xFF );

    buf[4] = (unsigned char)( ( ( *olen - 6 ) >> 8 ) & 0xFF );
    buf[5] = (unsigned char)( ( ( *olen - 6 )      ) & 0xFF );

    buf[6] = (unsigned char)( ( ( *olen - 7 )      ) & 0xFF );

    memcpy( buf + 7, ssl->alpn_chosen, *olen - 7 );
}
#endif /* MBEDTLS_ECDH_C || MBEDTLS_ECDSA_C */

#if defined(MBEDTLS_SSL_DTLS_SRTP ) && defined(MBEDTLS_SSL_PROTO_DTLS)
static void ssl_write_use_srtp_ext( mbedtls_ssl_context *ssl,
                                    unsigned char *buf,
                                    size_t *olen )
{
    size_t mki_len = 0, ext_len = 0;
    uint16_t profile_value = 0;
    const unsigned char *end = ssl->out_msg + MBEDTLS_SSL_OUT_CONTENT_LEN;

    *olen = 0;

    if( ( ssl->conf->transport != MBEDTLS_SSL_TRANSPORT_DATAGRAM ) ||
        ( ssl->dtls_srtp_info.chosen_dtls_srtp_profile == MBEDTLS_TLS_SRTP_UNSET ) )
    {
        return;
    }

    MBEDTLS_SSL_DEBUG_MSG( 3, ( "server hello, adding use_srtp extension" ) );

    if( ssl->conf->dtls_srtp_mki_support == MBEDTLS_SSL_DTLS_SRTP_MKI_SUPPORTED )
    {
        mki_len = ssl->dtls_srtp_info.mki_len;
    }

    /* The extension total size is 9 bytes :
     * - 2 bytes for the extension tag
     * - 2 bytes for the total size
     * - 2 bytes for the protection profile length
     * - 2 bytes for the protection profile
     * - 1 byte for the mki length
     * +  the actual mki length
     * Check we have enough room in the output buffer */
    if( (size_t)( end - buf ) < mki_len + 9 )
    {
        MBEDTLS_SSL_DEBUG_MSG( 1, ( "buffer too small" ) );
        return;
    }

    /* extension */
    buf[0] = (unsigned char)( ( MBEDTLS_TLS_EXT_USE_SRTP >> 8 ) & 0xFF );
    buf[1] = (unsigned char)( ( MBEDTLS_TLS_EXT_USE_SRTP      ) & 0xFF );
    /*
     * total length 5 and mki value: only one profile(2 bytes)
     *              and length(2 bytes) and srtp_mki  )
     */
    ext_len = 5 + mki_len;
    buf[2] = (unsigned char)( ( ext_len >> 8 ) & 0xFF );
    buf[3] = (unsigned char)( ext_len & 0xFF );

    /* protection profile length: 2 */
    buf[4] = 0x00;
    buf[5] = 0x02;
    profile_value = mbedtls_ssl_check_srtp_profile_value(
                                ssl->dtls_srtp_info.chosen_dtls_srtp_profile );
    if( profile_value != MBEDTLS_TLS_SRTP_UNSET )
    {
        buf[6] = (unsigned char)( ( profile_value >> 8 ) & 0xFF );
        buf[7] = (unsigned char)( profile_value & 0xFF );
    }
    else
    {
        MBEDTLS_SSL_DEBUG_MSG( 1, ( "use_srtp extension invalid profile" ) );
        return;
    }

    buf[8] = mki_len & 0xFF;
    memcpy( &buf[9], ssl->dtls_srtp_info.mki_value, mki_len );

    *olen = 9 + mki_len;
}
#endif /* MBEDTLS_SSL_DTLS_SRTP */

#if defined(MBEDTLS_SSL_DTLS_HELLO_VERIFY)
static int ssl_write_hello_verify_request( mbedtls_ssl_context *ssl )
{
    int ret = MBEDTLS_ERR_ERROR_CORRUPTION_DETECTED;
    unsigned char *p = ssl->out_msg + 4;
    unsigned char *cookie_len_byte;

    MBEDTLS_SSL_DEBUG_MSG( 2, ( "=> write hello verify request" ) );

    /*
     * struct {
     *   ProtocolVersion server_version;
     *   opaque cookie<0..2^8-1>;
     * } HelloVerifyRequest;
     */

    /* The RFC is not clear on this point, but sending the actual negotiated
     * version looks like the most interoperable thing to do. */
    mbedtls_ssl_write_version( ssl->major_ver, ssl->minor_ver,
                       ssl->conf->transport, p );
    MBEDTLS_SSL_DEBUG_BUF( 3, "server version", p, 2 );
    p += 2;

    /* If we get here, f_cookie_check is not null */
    if( ssl->conf->f_cookie_write == NULL )
    {
        MBEDTLS_SSL_DEBUG_MSG( 1, ( "inconsistent cookie callbacks" ) );
        return( MBEDTLS_ERR_SSL_INTERNAL_ERROR );
    }

    /* Skip length byte until we know the length */
    cookie_len_byte = p++;

    if( ( ret = ssl->conf->f_cookie_write( ssl->conf->p_cookie,
                                     &p, ssl->out_buf + MBEDTLS_SSL_OUT_BUFFER_LEN,
                                     ssl->cli_id, ssl->cli_id_len ) ) != 0 )
    {
        MBEDTLS_SSL_DEBUG_RET( 1, "f_cookie_write", ret );
        return( ret );
    }

    *cookie_len_byte = (unsigned char)( p - ( cookie_len_byte + 1 ) );

    MBEDTLS_SSL_DEBUG_BUF( 3, "cookie sent", cookie_len_byte + 1, *cookie_len_byte );

    ssl->out_msglen  = p - ssl->out_msg;
    ssl->out_msgtype = MBEDTLS_SSL_MSG_HANDSHAKE;
    ssl->out_msg[0]  = MBEDTLS_SSL_HS_HELLO_VERIFY_REQUEST;

    ssl->state = MBEDTLS_SSL_SERVER_HELLO_VERIFY_REQUEST_SENT;

    if( ( ret = mbedtls_ssl_write_handshake_msg( ssl ) ) != 0 )
    {
        MBEDTLS_SSL_DEBUG_RET( 1, "mbedtls_ssl_write_handshake_msg", ret );
        return( ret );
    }

#if defined(MBEDTLS_SSL_PROTO_DTLS)
    if( ssl->conf->transport == MBEDTLS_SSL_TRANSPORT_DATAGRAM &&
        ( ret = mbedtls_ssl_flight_transmit( ssl ) ) != 0 )
    {
        MBEDTLS_SSL_DEBUG_RET( 1, "mbedtls_ssl_flight_transmit", ret );
        return( ret );
    }
#endif /* MBEDTLS_SSL_PROTO_DTLS */

    MBEDTLS_SSL_DEBUG_MSG( 2, ( "<= write hello verify request" ) );

    return( 0 );
}
#endif /* MBEDTLS_SSL_DTLS_HELLO_VERIFY */

static int ssl_write_server_hello( mbedtls_ssl_context *ssl )
{
#if defined(MBEDTLS_HAVE_TIME)
    mbedtls_time_t t;
#endif
    int ret = MBEDTLS_ERR_ERROR_CORRUPTION_DETECTED;
    size_t olen, ext_len = 0, n;
    unsigned char *buf, *p;

    MBEDTLS_SSL_DEBUG_MSG( 2, ( "=> write server hello" ) );

#if defined(MBEDTLS_SSL_DTLS_HELLO_VERIFY)
    if( ssl->conf->transport == MBEDTLS_SSL_TRANSPORT_DATAGRAM &&
        ssl->handshake->verify_cookie_len != 0 )
    {
        MBEDTLS_SSL_DEBUG_MSG( 2, ( "client hello was not authenticated" ) );
        MBEDTLS_SSL_DEBUG_MSG( 2, ( "<= write server hello" ) );

        return( ssl_write_hello_verify_request( ssl ) );
    }
#endif /* MBEDTLS_SSL_DTLS_HELLO_VERIFY */

    if( ssl->conf->f_rng == NULL )
    {
        MBEDTLS_SSL_DEBUG_MSG( 1, ( "no RNG provided") );
        return( MBEDTLS_ERR_SSL_NO_RNG );
    }

    /*
     *     0  .   0   handshake type
     *     1  .   3   handshake length
     *     4  .   5   protocol version
     *     6  .   9   UNIX time()
     *    10  .  37   random bytes
     */
    buf = ssl->out_msg;
    p = buf + 4;

    mbedtls_ssl_write_version( ssl->major_ver, ssl->minor_ver,
                       ssl->conf->transport, p );
    p += 2;

    MBEDTLS_SSL_DEBUG_MSG( 3, ( "server hello, chosen version: [%d:%d]",
                        buf[4], buf[5] ) );

#if defined(MBEDTLS_HAVE_TIME)
    t = mbedtls_time( NULL );
    *p++ = (unsigned char)( t >> 24 );
    *p++ = (unsigned char)( t >> 16 );
    *p++ = (unsigned char)( t >>  8 );
    *p++ = (unsigned char)( t       );

    MBEDTLS_SSL_DEBUG_MSG( 3, ( "server hello, current time: %" MBEDTLS_PRINTF_LONGLONG,
                                (long long) t ) );
#else
    if( ( ret = ssl->conf->f_rng( ssl->conf->p_rng, p, 4 ) ) != 0 )
        return( ret );

    p += 4;
#endif /* MBEDTLS_HAVE_TIME */

    if( ( ret = ssl->conf->f_rng( ssl->conf->p_rng, p, 28 ) ) != 0 )
        return( ret );

    p += 28;

    memcpy( ssl->handshake->randbytes + 32, buf + 6, 32 );

    MBEDTLS_SSL_DEBUG_BUF( 3, "server hello, random bytes", buf + 6, 32 );

    /*
     * Resume is 0  by default, see ssl_handshake_init().
     * It may be already set to 1 by ssl_parse_session_ticket_ext().
     * If not, try looking up session ID in our cache.
     */
    if( ssl->handshake->resume == 0 &&
#if defined(MBEDTLS_SSL_RENEGOTIATION)
        ssl->renego_status == MBEDTLS_SSL_INITIAL_HANDSHAKE &&
#endif
        ssl->session_negotiate->id_len != 0 &&
        ssl->conf->f_get_cache != NULL &&
        ssl->conf->f_get_cache( ssl->conf->p_cache, ssl->session_negotiate ) == 0 )
    {
        MBEDTLS_SSL_DEBUG_MSG( 3, ( "session successfully restored from cache" ) );
        ssl->handshake->resume = 1;
    }

    if( ssl->handshake->resume == 0 )
    {
        /*
         * New session, create a new session id,
         * unless we're about to issue a session ticket
         */
        ssl->state++;

#if defined(MBEDTLS_HAVE_TIME)
        ssl->session_negotiate->start = mbedtls_time( NULL );
#endif

#if defined(MBEDTLS_SSL_SESSION_TICKETS)
        if( ssl->handshake->new_session_ticket != 0 )
        {
            ssl->session_negotiate->id_len = n = 0;
            memset( ssl->session_negotiate->id, 0, 32 );
        }
        else
#endif /* MBEDTLS_SSL_SESSION_TICKETS */
        {
            ssl->session_negotiate->id_len = n = 32;
            if( ( ret = ssl->conf->f_rng( ssl->conf->p_rng, ssl->session_negotiate->id,
                                    n ) ) != 0 )
                return( ret );
        }
    }
    else
    {
        /*
         * Resuming a session
         */
        n = ssl->session_negotiate->id_len;
        ssl->state = MBEDTLS_SSL_SERVER_CHANGE_CIPHER_SPEC;

        if( ( ret = mbedtls_ssl_derive_keys( ssl ) ) != 0 )
        {
            MBEDTLS_SSL_DEBUG_RET( 1, "mbedtls_ssl_derive_keys", ret );
            return( ret );
        }
    }

    /*
     *    38  .  38     session id length
     *    39  . 38+n    session id
     *   39+n . 40+n    chosen ciphersuite
     *   41+n . 41+n    chosen compression alg.
     *   42+n . 43+n    extensions length
     *   44+n . 43+n+m  extensions
     */
    *p++ = (unsigned char) ssl->session_negotiate->id_len;
    memcpy( p, ssl->session_negotiate->id, ssl->session_negotiate->id_len );
    p += ssl->session_negotiate->id_len;

    MBEDTLS_SSL_DEBUG_MSG( 3, ( "server hello, session id len.: %" MBEDTLS_PRINTF_SIZET, n ) );
    MBEDTLS_SSL_DEBUG_BUF( 3,   "server hello, session id", buf + 39, n );
    MBEDTLS_SSL_DEBUG_MSG( 3, ( "%s session has been resumed",
                   ssl->handshake->resume ? "a" : "no" ) );

    *p++ = (unsigned char)( ssl->session_negotiate->ciphersuite >> 8 );
    *p++ = (unsigned char)( ssl->session_negotiate->ciphersuite      );
    *p++ = (unsigned char)( ssl->session_negotiate->compression      );

    MBEDTLS_SSL_DEBUG_MSG( 3, ( "server hello, chosen ciphersuite: %s",
           mbedtls_ssl_get_ciphersuite_name( ssl->session_negotiate->ciphersuite ) ) );
    MBEDTLS_SSL_DEBUG_MSG( 3, ( "server hello, compress alg.: 0x%02X",
                   (unsigned int) ssl->session_negotiate->compression ) );

    /*
     *  First write extensions, then the total length
     */
    ssl_write_renegotiation_ext( ssl, p + 2 + ext_len, &olen );
    ext_len += olen;

#if defined(MBEDTLS_SSL_MAX_FRAGMENT_LENGTH)
    ssl_write_max_fragment_length_ext( ssl, p + 2 + ext_len, &olen );
    ext_len += olen;
#endif

#if defined(MBEDTLS_SSL_TRUNCATED_HMAC)
    ssl_write_truncated_hmac_ext( ssl, p + 2 + ext_len, &olen );
    ext_len += olen;
#endif

#if defined(MBEDTLS_SSL_DTLS_CONNECTION_ID)
    ssl_write_cid_ext( ssl, p + 2 + ext_len, &olen );
    ext_len += olen;
#endif

#if defined(MBEDTLS_SSL_ENCRYPT_THEN_MAC)
    ssl_write_encrypt_then_mac_ext( ssl, p + 2 + ext_len, &olen );
    ext_len += olen;
#endif

#if defined(MBEDTLS_SSL_EXTENDED_MASTER_SECRET)
    ssl_write_extended_ms_ext( ssl, p + 2 + ext_len, &olen );
    ext_len += olen;
#endif

#if defined(MBEDTLS_SSL_SESSION_TICKETS)
    ssl_write_session_ticket_ext( ssl, p + 2 + ext_len, &olen );
    ext_len += olen;
#endif

#if defined(MBEDTLS_ECDH_C) || defined(MBEDTLS_ECDSA_C) || \
    defined(MBEDTLS_KEY_EXCHANGE_ECJPAKE_ENABLED)
    if ( mbedtls_ssl_ciphersuite_uses_ec(
         mbedtls_ssl_ciphersuite_from_id( ssl->session_negotiate->ciphersuite ) ) )
    {
        ssl_write_supported_point_formats_ext( ssl, p + 2 + ext_len, &olen );
        ext_len += olen;
    }
#endif

#if defined(MBEDTLS_KEY_EXCHANGE_ECJPAKE_ENABLED)
    ssl_write_ecjpake_kkpp_ext( ssl, p + 2 + ext_len, &olen );
    ext_len += olen;
#endif

#if defined(MBEDTLS_SSL_ALPN)
    ssl_write_alpn_ext( ssl, p + 2 + ext_len, &olen );
    ext_len += olen;
#endif

#if defined(MBEDTLS_SSL_DTLS_SRTP)
    ssl_write_use_srtp_ext( ssl, p + 2 + ext_len, &olen );
    ext_len += olen;
#endif

    MBEDTLS_SSL_DEBUG_MSG( 3, ( "server hello, total extension length: %" MBEDTLS_PRINTF_SIZET,
                                ext_len ) );

    if( ext_len > 0 )
    {
        *p++ = (unsigned char)( ( ext_len >> 8 ) & 0xFF );
        *p++ = (unsigned char)( ( ext_len      ) & 0xFF );
        p += ext_len;
    }

    ssl->out_msglen  = p - buf;
    ssl->out_msgtype = MBEDTLS_SSL_MSG_HANDSHAKE;
    ssl->out_msg[0]  = MBEDTLS_SSL_HS_SERVER_HELLO;

    ret = mbedtls_ssl_write_handshake_msg( ssl );

    MBEDTLS_SSL_DEBUG_MSG( 2, ( "<= write server hello" ) );

    return( ret );
}

#if !defined(MBEDTLS_KEY_EXCHANGE_CERT_REQ_ALLOWED_ENABLED)
static int ssl_write_certificate_request( mbedtls_ssl_context *ssl )
{
    const mbedtls_ssl_ciphersuite_t *ciphersuite_info =
        ssl->handshake->ciphersuite_info;

    MBEDTLS_SSL_DEBUG_MSG( 2, ( "=> write certificate request" ) );

    if( !mbedtls_ssl_ciphersuite_cert_req_allowed( ciphersuite_info ) )
    {
        MBEDTLS_SSL_DEBUG_MSG( 2, ( "<= skip write certificate request" ) );
        ssl->state++;
        return( 0 );
    }

    MBEDTLS_SSL_DEBUG_MSG( 1, ( "should never happen" ) );
    return( MBEDTLS_ERR_SSL_INTERNAL_ERROR );
}
#else /* !MBEDTLS_KEY_EXCHANGE_CERT_REQ_ALLOWED_ENABLED */
static int ssl_write_certificate_request( mbedtls_ssl_context *ssl )
{
    int ret = MBEDTLS_ERR_SSL_FEATURE_UNAVAILABLE;
    const mbedtls_ssl_ciphersuite_t *ciphersuite_info =
        ssl->handshake->ciphersuite_info;
    uint16_t dn_size, total_dn_size; /* excluding length bytes */
    size_t ct_len, sa_len; /* including length bytes */
    unsigned char *buf, *p;
    const unsigned char * const end = ssl->out_msg + MBEDTLS_SSL_OUT_CONTENT_LEN;
    const mbedtls_x509_crt *crt;
    int authmode;

    MBEDTLS_SSL_DEBUG_MSG( 2, ( "=> write certificate request" ) );

    ssl->state++;

#if defined(MBEDTLS_SSL_SERVER_NAME_INDICATION)
    if( ssl->handshake->sni_authmode != MBEDTLS_SSL_VERIFY_UNSET )
        authmode = ssl->handshake->sni_authmode;
    else
#endif
        authmode = ssl->conf->authmode;

    if( !mbedtls_ssl_ciphersuite_cert_req_allowed( ciphersuite_info ) ||
        authmode == MBEDTLS_SSL_VERIFY_NONE )
    {
        MBEDTLS_SSL_DEBUG_MSG( 2, ( "<= skip write certificate request" ) );
        return( 0 );
    }

    /*
     *     0  .   0   handshake type
     *     1  .   3   handshake length
     *     4  .   4   cert type count
     *     5  .. m-1  cert types
     *     m  .. m+1  sig alg length (TLS 1.2 only)
     *    m+1 .. n-1  SignatureAndHashAlgorithms (TLS 1.2 only)
     *     n  .. n+1  length of all DNs
     *    n+2 .. n+3  length of DN 1
     *    n+4 .. ...  Distinguished Name #1
     *    ... .. ...  length of DN 2, etc.
     */
    buf = ssl->out_msg;
    p = buf + 4;

    /*
     * Supported certificate types
     *
     *     ClientCertificateType certificate_types<1..2^8-1>;
     *     enum { (255) } ClientCertificateType;
     */
    ct_len = 0;

#if defined(MBEDTLS_RSA_C)
    p[1 + ct_len++] = MBEDTLS_SSL_CERT_TYPE_RSA_SIGN;
#endif
#if defined(MBEDTLS_ECDSA_C)
    p[1 + ct_len++] = MBEDTLS_SSL_CERT_TYPE_ECDSA_SIGN;
#endif

    p[0] = (unsigned char) ct_len++;
    p += ct_len;

    sa_len = 0;
#if defined(MBEDTLS_SSL_PROTO_TLS1_2)
    /*
     * Add signature_algorithms for verify (TLS 1.2)
     *
     *     SignatureAndHashAlgorithm supported_signature_algorithms<2..2^16-2>;
     *
     *     struct {
     *           HashAlgorithm hash;
     *           SignatureAlgorithm signature;
     *     } SignatureAndHashAlgorithm;
     *
     *     enum { (255) } HashAlgorithm;
     *     enum { (255) } SignatureAlgorithm;
     */
    if( ssl->minor_ver == MBEDTLS_SSL_MINOR_VERSION_3 )
    {
        const int *cur;

        /*
         * Supported signature algorithms
         */
        for( cur = ssl->conf->sig_hashes; *cur != MBEDTLS_MD_NONE; cur++ )
        {
            unsigned char hash = mbedtls_ssl_hash_from_md_alg( *cur );

            if( MBEDTLS_SSL_HASH_NONE == hash || mbedtls_ssl_set_calc_verify_md( ssl, hash ) )
                continue;

#if defined(MBEDTLS_RSA_C)
            p[2 + sa_len++] = hash;
            p[2 + sa_len++] = MBEDTLS_SSL_SIG_RSA;
#endif
#if defined(MBEDTLS_ECDSA_C)
            p[2 + sa_len++] = hash;
            p[2 + sa_len++] = MBEDTLS_SSL_SIG_ECDSA;
#endif
        }

        p[0] = (unsigned char)( sa_len >> 8 );
        p[1] = (unsigned char)( sa_len      );
        sa_len += 2;
        p += sa_len;
    }
#endif /* MBEDTLS_SSL_PROTO_TLS1_2 */

    /*
     * DistinguishedName certificate_authorities<0..2^16-1>;
     * opaque DistinguishedName<1..2^16-1>;
     */
    p += 2;

    total_dn_size = 0;

    if( ssl->conf->cert_req_ca_list ==  MBEDTLS_SSL_CERT_REQ_CA_LIST_ENABLED )
    {
        /* NOTE: If trusted certificates are provisioned
         *       via a CA callback (configured through
         *       `mbedtls_ssl_conf_ca_cb()`, then the
         *       CertificateRequest is currently left empty. */

#if defined(MBEDTLS_SSL_SERVER_NAME_INDICATION)
        if( ssl->handshake->sni_ca_chain != NULL )
            crt = ssl->handshake->sni_ca_chain;
        else
#endif
            crt = ssl->conf->ca_chain;

        while( crt != NULL && crt->version != 0 )
        {
            /* It follows from RFC 5280 A.1 that this length
             * can be represented in at most 11 bits. */
            dn_size = (uint16_t) crt->subject_raw.len;

            if( end < p || (size_t)( end - p ) < 2 + (size_t) dn_size )
            {
                MBEDTLS_SSL_DEBUG_MSG( 1, ( "skipping CAs: buffer too short" ) );
                break;
            }

            *p++ = (unsigned char)( dn_size >> 8 );
            *p++ = (unsigned char)( dn_size      );
            memcpy( p, crt->subject_raw.p, dn_size );
            p += dn_size;

            MBEDTLS_SSL_DEBUG_BUF( 3, "requested DN", p - dn_size, dn_size );

            total_dn_size += 2 + dn_size;
            crt = crt->next;
        }
    }

    ssl->out_msglen  = p - buf;
    ssl->out_msgtype = MBEDTLS_SSL_MSG_HANDSHAKE;
    ssl->out_msg[0]  = MBEDTLS_SSL_HS_CERTIFICATE_REQUEST;
    ssl->out_msg[4 + ct_len + sa_len] = (unsigned char)( total_dn_size  >> 8 );
    ssl->out_msg[5 + ct_len + sa_len] = (unsigned char)( total_dn_size       );

    ret = mbedtls_ssl_write_handshake_msg( ssl );

    MBEDTLS_SSL_DEBUG_MSG( 2, ( "<= write certificate request" ) );

    return( ret );
}
#endif /* MBEDTLS_KEY_EXCHANGE_CERT_REQ_ALLOWED_ENABLED */

#if defined(MBEDTLS_KEY_EXCHANGE_ECDH_RSA_ENABLED) || \
    defined(MBEDTLS_KEY_EXCHANGE_ECDH_ECDSA_ENABLED)
static int ssl_get_ecdh_params_from_cert( mbedtls_ssl_context *ssl )
{
    int ret = MBEDTLS_ERR_ERROR_CORRUPTION_DETECTED;

    if( ! mbedtls_pk_can_do( mbedtls_ssl_own_key( ssl ), MBEDTLS_PK_ECKEY ) )
    {
        MBEDTLS_SSL_DEBUG_MSG( 1, ( "server key not ECDH capable" ) );
        return( MBEDTLS_ERR_SSL_PK_TYPE_MISMATCH );
    }

    if( ( ret = mbedtls_ecdh_get_params( &ssl->handshake->ecdh_ctx,
                                 mbedtls_pk_ec( *mbedtls_ssl_own_key( ssl ) ),
                                 MBEDTLS_ECDH_OURS ) ) != 0 )
    {
        MBEDTLS_SSL_DEBUG_RET( 1, ( "mbedtls_ecdh_get_params" ), ret );
        return( ret );
    }

    return( 0 );
}
#endif /* MBEDTLS_KEY_EXCHANGE_ECDH_RSA_ENABLED) ||
          MBEDTLS_KEY_EXCHANGE_ECDH_ECDSA_ENABLED */

#if defined(MBEDTLS_KEY_EXCHANGE_WITH_SERVER_SIGNATURE_ENABLED) && \
    defined(MBEDTLS_SSL_ASYNC_PRIVATE)
static int ssl_resume_server_key_exchange( mbedtls_ssl_context *ssl,
                                           size_t *signature_len )
{
    /* Append the signature to ssl->out_msg, leaving 2 bytes for the
     * signature length which will be added in ssl_write_server_key_exchange
     * after the call to ssl_prepare_server_key_exchange.
     * ssl_write_server_key_exchange also takes care of incrementing
     * ssl->out_msglen. */
    unsigned char *sig_start = ssl->out_msg + ssl->out_msglen + 2;
    size_t sig_max_len = ( ssl->out_buf + MBEDTLS_SSL_OUT_CONTENT_LEN
                           - sig_start );
    int ret = ssl->conf->f_async_resume( ssl,
                                         sig_start, signature_len, sig_max_len );
    if( ret != MBEDTLS_ERR_SSL_ASYNC_IN_PROGRESS )
    {
        ssl->handshake->async_in_progress = 0;
        mbedtls_ssl_set_async_operation_data( ssl, NULL );
    }
    MBEDTLS_SSL_DEBUG_RET( 2, "ssl_resume_server_key_exchange", ret );
    return( ret );
}
#endif /* defined(MBEDTLS_KEY_EXCHANGE_WITH_SERVER_SIGNATURE_ENABLED) &&
          defined(MBEDTLS_SSL_ASYNC_PRIVATE) */

/* Prepare the ServerKeyExchange message, up to and including
 * calculating the signature if any, but excluding formatting the
 * signature and sending the message. */
static int ssl_prepare_server_key_exchange( mbedtls_ssl_context *ssl,
                                            size_t *signature_len )
{
    const mbedtls_ssl_ciphersuite_t *ciphersuite_info =
        ssl->handshake->ciphersuite_info;

#if defined(MBEDTLS_KEY_EXCHANGE_SOME_PFS_ENABLED)
#if defined(MBEDTLS_KEY_EXCHANGE_WITH_SERVER_SIGNATURE_ENABLED)
    unsigned char *dig_signed = NULL;
#endif /* MBEDTLS_KEY_EXCHANGE_WITH_SERVER_SIGNATURE_ENABLED */
#endif /* MBEDTLS_KEY_EXCHANGE_SOME_PFS_ENABLED */

    (void) ciphersuite_info; /* unused in some configurations */
#if !defined(MBEDTLS_KEY_EXCHANGE_WITH_SERVER_SIGNATURE_ENABLED)
    (void) signature_len;
#endif /* MBEDTLS_KEY_EXCHANGE_WITH_SERVER_SIGNATURE_ENABLED */

    ssl->out_msglen = 4; /* header (type:1, length:3) to be written later */

    /*
     *
     * Part 1: Provide key exchange parameters for chosen ciphersuite.
     *
     */

    /*
     * - ECJPAKE key exchanges
     */
#if defined(MBEDTLS_KEY_EXCHANGE_ECJPAKE_ENABLED)
    if( ciphersuite_info->key_exchange == MBEDTLS_KEY_EXCHANGE_ECJPAKE )
    {
        int ret = MBEDTLS_ERR_ERROR_CORRUPTION_DETECTED;
        size_t len = 0;

        ret = mbedtls_ecjpake_write_round_two(
            &ssl->handshake->ecjpake_ctx,
            ssl->out_msg + ssl->out_msglen,
            MBEDTLS_SSL_OUT_CONTENT_LEN - ssl->out_msglen, &len,
            ssl->conf->f_rng, ssl->conf->p_rng );
        if( ret != 0 )
        {
            MBEDTLS_SSL_DEBUG_RET( 1, "mbedtls_ecjpake_write_round_two", ret );
            return( ret );
        }

        ssl->out_msglen += len;
    }
#endif /* MBEDTLS_KEY_EXCHANGE_ECJPAKE_ENABLED */

    /*
     * For (EC)DHE key exchanges with PSK, parameters are prefixed by support
     * identity hint (RFC 4279, Sec. 3). Until someone needs this feature,
     * we use empty support identity hints here.
     **/
#if defined(MBEDTLS_KEY_EXCHANGE_DHE_PSK_ENABLED)   || \
    defined(MBEDTLS_KEY_EXCHANGE_ECDHE_PSK_ENABLED)
    if( ciphersuite_info->key_exchange == MBEDTLS_KEY_EXCHANGE_DHE_PSK ||
        ciphersuite_info->key_exchange == MBEDTLS_KEY_EXCHANGE_ECDHE_PSK )
    {
        ssl->out_msg[ssl->out_msglen++] = 0x00;
        ssl->out_msg[ssl->out_msglen++] = 0x00;
    }
#endif /* MBEDTLS_KEY_EXCHANGE_DHE_PSK_ENABLED ||
          MBEDTLS_KEY_EXCHANGE_ECDHE_PSK_ENABLED */

    /*
     * - DHE key exchanges
     */
#if defined(MBEDTLS_KEY_EXCHANGE_SOME_DHE_ENABLED)
    if( mbedtls_ssl_ciphersuite_uses_dhe( ciphersuite_info ) )
    {
        int ret = MBEDTLS_ERR_ERROR_CORRUPTION_DETECTED;
        size_t len = 0;

        if( ssl->conf->dhm_P.p == NULL || ssl->conf->dhm_G.p == NULL )
        {
            MBEDTLS_SSL_DEBUG_MSG( 1, ( "no DH parameters set" ) );
            return( MBEDTLS_ERR_SSL_BAD_INPUT_DATA );
        }

        /*
         * Ephemeral DH parameters:
         *
         * struct {
         *     opaque dh_p<1..2^16-1>;
         *     opaque dh_g<1..2^16-1>;
         *     opaque dh_Ys<1..2^16-1>;
         * } ServerDHParams;
         */
        if( ( ret = mbedtls_dhm_set_group( &ssl->handshake->dhm_ctx,
                                           &ssl->conf->dhm_P,
                                           &ssl->conf->dhm_G ) ) != 0 )
        {
            MBEDTLS_SSL_DEBUG_RET( 1, "mbedtls_dhm_set_group", ret );
            return( ret );
        }

        if( ( ret = mbedtls_dhm_make_params(
                  &ssl->handshake->dhm_ctx,
                  (int) mbedtls_mpi_size( &ssl->handshake->dhm_ctx.P ),
                  ssl->out_msg + ssl->out_msglen, &len,
                  ssl->conf->f_rng, ssl->conf->p_rng ) ) != 0 )
        {
            MBEDTLS_SSL_DEBUG_RET( 1, "mbedtls_dhm_make_params", ret );
            return( ret );
        }

#if defined(MBEDTLS_KEY_EXCHANGE_WITH_SERVER_SIGNATURE_ENABLED)
        dig_signed = ssl->out_msg + ssl->out_msglen;
#endif

        ssl->out_msglen += len;

        MBEDTLS_SSL_DEBUG_MPI( 3, "DHM: X ", &ssl->handshake->dhm_ctx.X  );
        MBEDTLS_SSL_DEBUG_MPI( 3, "DHM: P ", &ssl->handshake->dhm_ctx.P  );
        MBEDTLS_SSL_DEBUG_MPI( 3, "DHM: G ", &ssl->handshake->dhm_ctx.G  );
        MBEDTLS_SSL_DEBUG_MPI( 3, "DHM: GX", &ssl->handshake->dhm_ctx.GX );
    }
#endif /* MBEDTLS_KEY_EXCHANGE_SOME_DHE_ENABLED */

    /*
     * - ECDHE key exchanges
     */
#if defined(MBEDTLS_KEY_EXCHANGE_SOME_ECDHE_ENABLED)
    if( mbedtls_ssl_ciphersuite_uses_ecdhe( ciphersuite_info ) )
    {
        /*
         * Ephemeral ECDH parameters:
         *
         * struct {
         *     ECParameters curve_params;
         *     ECPoint      public;
         * } ServerECDHParams;
         */
        const mbedtls_ecp_curve_info **curve = NULL;
        const mbedtls_ecp_group_id *gid;
        int ret = MBEDTLS_ERR_ERROR_CORRUPTION_DETECTED;
        size_t len = 0;

        /* Match our preference list against the offered curves */
        for( gid = ssl->conf->curve_list; *gid != MBEDTLS_ECP_DP_NONE; gid++ )
            for( curve = ssl->handshake->curves; *curve != NULL; curve++ )
                if( (*curve)->grp_id == *gid )
                    goto curve_matching_done;

curve_matching_done:
        if( curve == NULL || *curve == NULL )
        {
            MBEDTLS_SSL_DEBUG_MSG( 1, ( "no matching curve for ECDHE" ) );
            return( MBEDTLS_ERR_SSL_NO_CIPHER_CHOSEN );
        }

        MBEDTLS_SSL_DEBUG_MSG( 2, ( "ECDHE curve: %s", (*curve)->name ) );

        if( ( ret = mbedtls_ecdh_setup( &ssl->handshake->ecdh_ctx,
                                        (*curve)->grp_id ) ) != 0 )
        {
            MBEDTLS_SSL_DEBUG_RET( 1, "mbedtls_ecp_group_load", ret );
            return( ret );
        }

        if( ( ret = mbedtls_ecdh_make_params(
                  &ssl->handshake->ecdh_ctx, &len,
                  ssl->out_msg + ssl->out_msglen,
                  MBEDTLS_SSL_OUT_CONTENT_LEN - ssl->out_msglen,
                  ssl->conf->f_rng, ssl->conf->p_rng ) ) != 0 )
        {
            MBEDTLS_SSL_DEBUG_RET( 1, "mbedtls_ecdh_make_params", ret );
            return( ret );
        }

#if defined(MBEDTLS_KEY_EXCHANGE_WITH_SERVER_SIGNATURE_ENABLED)
        dig_signed = ssl->out_msg + ssl->out_msglen;
#endif

        ssl->out_msglen += len;

        MBEDTLS_SSL_DEBUG_ECDH( 3, &ssl->handshake->ecdh_ctx,
                                MBEDTLS_DEBUG_ECDH_Q );
    }
#endif /* MBEDTLS_KEY_EXCHANGE_SOME_ECDHE_ENABLED */

    /*
     *
     * Part 2: For key exchanges involving the server signing the
     *         exchange parameters, compute and add the signature here.
     *
     */
#if defined(MBEDTLS_KEY_EXCHANGE_WITH_SERVER_SIGNATURE_ENABLED)
    if( mbedtls_ssl_ciphersuite_uses_server_signature( ciphersuite_info ) )
    {
        size_t dig_signed_len = ssl->out_msg + ssl->out_msglen - dig_signed;
        size_t hashlen = 0;
        unsigned char hash[MBEDTLS_MD_MAX_SIZE];
        int ret = MBEDTLS_ERR_ERROR_CORRUPTION_DETECTED;

        /*
         * 2.1: Choose hash algorithm:
         * A: For TLS 1.2, obey signature-hash-algorithm extension
         *    to choose appropriate hash.
         * B: For SSL3, TLS1.0, TLS1.1 and ECDHE_ECDSA, use SHA1
         *    (RFC 4492, Sec. 5.4)
         * C: Otherwise, use MD5 + SHA1 (RFC 4346, Sec. 7.4.3)
         */

        mbedtls_md_type_t md_alg;

#if defined(MBEDTLS_SSL_PROTO_TLS1_2)
        mbedtls_pk_type_t sig_alg =
            mbedtls_ssl_get_ciphersuite_sig_pk_alg( ciphersuite_info );
        if( ssl->minor_ver == MBEDTLS_SSL_MINOR_VERSION_3 )
        {
            /* A: For TLS 1.2, obey signature-hash-algorithm extension
             *    (RFC 5246, Sec. 7.4.1.4.1). */
            if( sig_alg == MBEDTLS_PK_NONE ||
                ( md_alg = mbedtls_ssl_sig_hash_set_find( &ssl->handshake->hash_algs,
                                                          sig_alg ) ) == MBEDTLS_MD_NONE )
            {
                MBEDTLS_SSL_DEBUG_MSG( 1, ( "should never happen" ) );
                /* (... because we choose a cipher suite
                 *      only if there is a matching hash.) */
                return( MBEDTLS_ERR_SSL_INTERNAL_ERROR );
            }
        }
        else
#endif /* MBEDTLS_SSL_PROTO_TLS1_2 */
#if defined(MBEDTLS_SSL_PROTO_TLS1) || \
    defined(MBEDTLS_SSL_PROTO_TLS1_1)
        if( ciphersuite_info->key_exchange == MBEDTLS_KEY_EXCHANGE_ECDHE_ECDSA )
        {
            /* B: Default hash SHA1 */
            md_alg = MBEDTLS_MD_SHA1;
        }
        else
#endif /* MBEDTLS_SSL_PROTO_TLS1 || \
          MBEDTLS_SSL_PROTO_TLS1_1 */
        {
            /* C: MD5 + SHA1 */
            md_alg = MBEDTLS_MD_NONE;
        }

        MBEDTLS_SSL_DEBUG_MSG( 3, ( "pick hash algorithm %u for signing", (unsigned) md_alg ) );

        /*
         * 2.2: Compute the hash to be signed
         */
#if defined(MBEDTLS_SSL_PROTO_TLS1) || \
    defined(MBEDTLS_SSL_PROTO_TLS1_1)
        if( md_alg == MBEDTLS_MD_NONE )
        {
            hashlen = 36;
            ret = mbedtls_ssl_get_key_exchange_md_ssl_tls( ssl, hash,
                                                           dig_signed,
                                                           dig_signed_len );
            if( ret != 0 )
                return( ret );
        }
        else
#endif /* MBEDTLS_SSL_PROTO_TLS1 || \
          MBEDTLS_SSL_PROTO_TLS1_1 */
#if defined(MBEDTLS_SSL_PROTO_TLS1) || defined(MBEDTLS_SSL_PROTO_TLS1_1) || \
    defined(MBEDTLS_SSL_PROTO_TLS1_2)
        if( md_alg != MBEDTLS_MD_NONE )
        {
            ret = mbedtls_ssl_get_key_exchange_md_tls1_2( ssl, hash, &hashlen,
                                                          dig_signed,
                                                          dig_signed_len,
                                                          md_alg );
            if( ret != 0 )
                return( ret );
        }
        else
#endif /* MBEDTLS_SSL_PROTO_TLS1 || MBEDTLS_SSL_PROTO_TLS1_1 || \
          MBEDTLS_SSL_PROTO_TLS1_2 */
        {
            MBEDTLS_SSL_DEBUG_MSG( 1, ( "should never happen" ) );
            return( MBEDTLS_ERR_SSL_INTERNAL_ERROR );
        }

        MBEDTLS_SSL_DEBUG_BUF( 3, "parameters hash", hash, hashlen );

        /*
         * 2.3: Compute and add the signature
         */
#if defined(MBEDTLS_SSL_PROTO_TLS1_2)
        if( ssl->minor_ver == MBEDTLS_SSL_MINOR_VERSION_3 )
        {
            /*
             * For TLS 1.2, we need to specify signature and hash algorithm
             * explicitly through a prefix to the signature.
             *
             * struct {
             *    HashAlgorithm hash;
             *    SignatureAlgorithm signature;
             * } SignatureAndHashAlgorithm;
             *
             * struct {
             *    SignatureAndHashAlgorithm algorithm;
             *    opaque signature<0..2^16-1>;
             * } DigitallySigned;
             *
             */

            ssl->out_msg[ssl->out_msglen++] =
                mbedtls_ssl_hash_from_md_alg( md_alg );
            ssl->out_msg[ssl->out_msglen++] =
                mbedtls_ssl_sig_from_pk_alg( sig_alg );
        }
#endif /* MBEDTLS_SSL_PROTO_TLS1_2 */

#if defined(MBEDTLS_SSL_ASYNC_PRIVATE)
        if( ssl->conf->f_async_sign_start != NULL )
        {
            ret = ssl->conf->f_async_sign_start( ssl,
                                                 mbedtls_ssl_own_cert( ssl ),
                                                 md_alg, hash, hashlen );
            switch( ret )
            {
            case MBEDTLS_ERR_SSL_HW_ACCEL_FALLTHROUGH:
                /* act as if f_async_sign was null */
                break;
            case 0:
                ssl->handshake->async_in_progress = 1;
                return( ssl_resume_server_key_exchange( ssl, signature_len ) );
            case MBEDTLS_ERR_SSL_ASYNC_IN_PROGRESS:
                ssl->handshake->async_in_progress = 1;
                return( MBEDTLS_ERR_SSL_ASYNC_IN_PROGRESS );
            default:
                MBEDTLS_SSL_DEBUG_RET( 1, "f_async_sign_start", ret );
                return( ret );
            }
        }
#endif /* MBEDTLS_SSL_ASYNC_PRIVATE */

        if( mbedtls_ssl_own_key( ssl ) == NULL )
        {
            MBEDTLS_SSL_DEBUG_MSG( 1, ( "got no private key" ) );
            return( MBEDTLS_ERR_SSL_PRIVATE_KEY_REQUIRED );
        }

        /* Append the signature to ssl->out_msg, leaving 2 bytes for the
         * signature length which will be added in ssl_write_server_key_exchange
         * after the call to ssl_prepare_server_key_exchange.
         * ssl_write_server_key_exchange also takes care of incrementing
         * ssl->out_msglen. */
        if( ( ret = mbedtls_pk_sign( mbedtls_ssl_own_key( ssl ),
                                     md_alg, hash, hashlen,
                                     ssl->out_msg + ssl->out_msglen + 2,
                                     signature_len,
                                     ssl->conf->f_rng,
                                     ssl->conf->p_rng ) ) != 0 )
        {
            MBEDTLS_SSL_DEBUG_RET( 1, "mbedtls_pk_sign", ret );
            return( ret );
        }
    }
#endif /* MBEDTLS_KEY_EXCHANGE_WITH_SERVER_SIGNATURE_ENABLED */

    return( 0 );
}

/* Prepare the ServerKeyExchange message and send it. For ciphersuites
 * that do not include a ServerKeyExchange message, do nothing. Either
 * way, if successful, move on to the next step in the SSL state
 * machine. */
static int ssl_write_server_key_exchange( mbedtls_ssl_context *ssl )
{
    int ret = MBEDTLS_ERR_ERROR_CORRUPTION_DETECTED;
    size_t signature_len = 0;
#if defined(MBEDTLS_KEY_EXCHANGE_SOME_NON_PFS_ENABLED)
    const mbedtls_ssl_ciphersuite_t *ciphersuite_info =
                            ssl->handshake->ciphersuite_info;
#endif /* MBEDTLS_KEY_EXCHANGE_SOME_NON_PFS_ENABLED */

    MBEDTLS_SSL_DEBUG_MSG( 2, ( "=> write server key exchange" ) );

#if defined(MBEDTLS_KEY_EXCHANGE_SOME_NON_PFS_ENABLED)
    /* Extract static ECDH parameters and abort if ServerKeyExchange
     * is not needed. */
    if( mbedtls_ssl_ciphersuite_no_pfs( ciphersuite_info ) )
    {
        /* For suites involving ECDH, extract DH parameters
         * from certificate at this point. */
#if defined(MBEDTLS_KEY_EXCHANGE_SOME_ECDH_ENABLED)
        if( mbedtls_ssl_ciphersuite_uses_ecdh( ciphersuite_info ) )
        {
            ssl_get_ecdh_params_from_cert( ssl );
        }
#endif /* MBEDTLS_KEY_EXCHANGE_SOME_ECDH_ENABLED */

        /* Key exchanges not involving ephemeral keys don't use
         * ServerKeyExchange, so end here. */
        MBEDTLS_SSL_DEBUG_MSG( 2, ( "<= skip write server key exchange" ) );
        ssl->state++;
        return( 0 );
    }
#endif /* MBEDTLS_KEY_EXCHANGE_SOME_NON_PFS_ENABLED */

#if defined(MBEDTLS_KEY_EXCHANGE_WITH_SERVER_SIGNATURE_ENABLED) && \
    defined(MBEDTLS_SSL_ASYNC_PRIVATE)
    /* If we have already prepared the message and there is an ongoing
     * signature operation, resume signing. */
    if( ssl->handshake->async_in_progress != 0 )
    {
        MBEDTLS_SSL_DEBUG_MSG( 2, ( "resuming signature operation" ) );
        ret = ssl_resume_server_key_exchange( ssl, &signature_len );
    }
    else
#endif /* defined(MBEDTLS_KEY_EXCHANGE_WITH_SERVER_SIGNATURE_ENABLED) &&
          defined(MBEDTLS_SSL_ASYNC_PRIVATE) */
    {
        /* ServerKeyExchange is needed. Prepare the message. */
        ret = ssl_prepare_server_key_exchange( ssl, &signature_len );
    }

    if( ret != 0 )
    {
        /* If we're starting to write a new message, set ssl->out_msglen
         * to 0. But if we're resuming after an asynchronous message,
         * out_msglen is the amount of data written so far and mst be
         * preserved. */
        if( ret == MBEDTLS_ERR_SSL_ASYNC_IN_PROGRESS )
            MBEDTLS_SSL_DEBUG_MSG( 2, ( "<= write server key exchange (pending)" ) );
        else
            ssl->out_msglen = 0;
        return( ret );
    }

    /* If there is a signature, write its length.
     * ssl_prepare_server_key_exchange already wrote the signature
     * itself at its proper place in the output buffer. */
#if defined(MBEDTLS_KEY_EXCHANGE_WITH_SERVER_SIGNATURE_ENABLED)
    if( signature_len != 0 )
    {
        ssl->out_msg[ssl->out_msglen++] = (unsigned char)( signature_len >> 8 );
        ssl->out_msg[ssl->out_msglen++] = (unsigned char)( signature_len      );

        MBEDTLS_SSL_DEBUG_BUF( 3, "my signature",
                               ssl->out_msg + ssl->out_msglen,
                               signature_len );

        /* Skip over the already-written signature */
        ssl->out_msglen += signature_len;
    }
#endif /* MBEDTLS_KEY_EXCHANGE_WITH_SERVER_SIGNATURE_ENABLED */

    /* Add header and send. */
    ssl->out_msgtype = MBEDTLS_SSL_MSG_HANDSHAKE;
    ssl->out_msg[0]  = MBEDTLS_SSL_HS_SERVER_KEY_EXCHANGE;

    ssl->state++;

    if( ( ret = mbedtls_ssl_write_handshake_msg( ssl ) ) != 0 )
    {
        MBEDTLS_SSL_DEBUG_RET( 1, "mbedtls_ssl_write_handshake_msg", ret );
        return( ret );
    }

    MBEDTLS_SSL_DEBUG_MSG( 2, ( "<= write server key exchange" ) );
    return( 0 );
}

static int ssl_write_server_hello_done( mbedtls_ssl_context *ssl )
{
    int ret = MBEDTLS_ERR_ERROR_CORRUPTION_DETECTED;

    MBEDTLS_SSL_DEBUG_MSG( 2, ( "=> write server hello done" ) );

    ssl->out_msglen  = 4;
    ssl->out_msgtype = MBEDTLS_SSL_MSG_HANDSHAKE;
    ssl->out_msg[0]  = MBEDTLS_SSL_HS_SERVER_HELLO_DONE;

    ssl->state++;

#if defined(MBEDTLS_SSL_PROTO_DTLS)
    if( ssl->conf->transport == MBEDTLS_SSL_TRANSPORT_DATAGRAM )
        mbedtls_ssl_send_flight_completed( ssl );
#endif

    if( ( ret = mbedtls_ssl_write_handshake_msg( ssl ) ) != 0 )
    {
        MBEDTLS_SSL_DEBUG_RET( 1, "mbedtls_ssl_write_handshake_msg", ret );
        return( ret );
    }

#if defined(MBEDTLS_SSL_PROTO_DTLS)
    if( ssl->conf->transport == MBEDTLS_SSL_TRANSPORT_DATAGRAM &&
        ( ret = mbedtls_ssl_flight_transmit( ssl ) ) != 0 )
    {
        MBEDTLS_SSL_DEBUG_RET( 1, "mbedtls_ssl_flight_transmit", ret );
        return( ret );
    }
#endif /* MBEDTLS_SSL_PROTO_DTLS */

    MBEDTLS_SSL_DEBUG_MSG( 2, ( "<= write server hello done" ) );

    return( 0 );
}

#if defined(MBEDTLS_KEY_EXCHANGE_DHE_RSA_ENABLED) ||                       \
    defined(MBEDTLS_KEY_EXCHANGE_DHE_PSK_ENABLED)
static int ssl_parse_client_dh_public( mbedtls_ssl_context *ssl, unsigned char **p,
                                       const unsigned char *end )
{
    int ret = MBEDTLS_ERR_SSL_FEATURE_UNAVAILABLE;
    size_t n;

    /*
     * Receive G^Y mod P, premaster = (G^Y)^X mod P
     */
    if( *p + 2 > end )
    {
        MBEDTLS_SSL_DEBUG_MSG( 1, ( "bad client key exchange message" ) );
        return( MBEDTLS_ERR_SSL_BAD_HS_CLIENT_KEY_EXCHANGE );
    }

    n = ( (*p)[0] << 8 ) | (*p)[1];
    *p += 2;

    if( *p + n > end )
    {
        MBEDTLS_SSL_DEBUG_MSG( 1, ( "bad client key exchange message" ) );
        return( MBEDTLS_ERR_SSL_BAD_HS_CLIENT_KEY_EXCHANGE );
    }

    if( ( ret = mbedtls_dhm_read_public( &ssl->handshake->dhm_ctx, *p, n ) ) != 0 )
    {
        MBEDTLS_SSL_DEBUG_RET( 1, "mbedtls_dhm_read_public", ret );
        return( MBEDTLS_ERR_SSL_BAD_HS_CLIENT_KEY_EXCHANGE_RP );
    }

    *p += n;

    MBEDTLS_SSL_DEBUG_MPI( 3, "DHM: GY", &ssl->handshake->dhm_ctx.GY );

    return( ret );
}
#endif /* MBEDTLS_KEY_EXCHANGE_DHE_RSA_ENABLED ||
          MBEDTLS_KEY_EXCHANGE_DHE_PSK_ENABLED */

#if defined(MBEDTLS_KEY_EXCHANGE_RSA_ENABLED) ||                           \
    defined(MBEDTLS_KEY_EXCHANGE_RSA_PSK_ENABLED)

#if defined(MBEDTLS_SSL_ASYNC_PRIVATE)
static int ssl_resume_decrypt_pms( mbedtls_ssl_context *ssl,
                                   unsigned char *peer_pms,
                                   size_t *peer_pmslen,
                                   size_t peer_pmssize )
{
    int ret = ssl->conf->f_async_resume( ssl,
                                         peer_pms, peer_pmslen, peer_pmssize );
    if( ret != MBEDTLS_ERR_SSL_ASYNC_IN_PROGRESS )
    {
        ssl->handshake->async_in_progress = 0;
        mbedtls_ssl_set_async_operation_data( ssl, NULL );
    }
    MBEDTLS_SSL_DEBUG_RET( 2, "ssl_decrypt_encrypted_pms", ret );
    return( ret );
}
#endif /* MBEDTLS_SSL_ASYNC_PRIVATE */

static int ssl_decrypt_encrypted_pms( mbedtls_ssl_context *ssl,
                                      const unsigned char *p,
                                      const unsigned char *end,
                                      unsigned char *peer_pms,
                                      size_t *peer_pmslen,
                                      size_t peer_pmssize )
{
    int ret = MBEDTLS_ERR_ERROR_CORRUPTION_DETECTED;
    mbedtls_pk_context *private_key = mbedtls_ssl_own_key( ssl );
    mbedtls_pk_context *public_key = &mbedtls_ssl_own_cert( ssl )->pk;
    size_t len = mbedtls_pk_get_len( public_key );

#if defined(MBEDTLS_SSL_ASYNC_PRIVATE)
    /* If we have already started decoding the message and there is an ongoing
     * decryption operation, resume signing. */
    if( ssl->handshake->async_in_progress != 0 )
    {
        MBEDTLS_SSL_DEBUG_MSG( 2, ( "resuming decryption operation" ) );
        return( ssl_resume_decrypt_pms( ssl,
                                        peer_pms, peer_pmslen, peer_pmssize ) );
    }
#endif /* MBEDTLS_SSL_ASYNC_PRIVATE */

    /*
     * Prepare to decrypt the premaster using own private RSA key
     */
#if defined(MBEDTLS_SSL_PROTO_TLS1) || defined(MBEDTLS_SSL_PROTO_TLS1_1) || \
    defined(MBEDTLS_SSL_PROTO_TLS1_2)
    if( ssl->minor_ver != MBEDTLS_SSL_MINOR_VERSION_0 )
    {
        if ( p + 2 > end ) {
            MBEDTLS_SSL_DEBUG_MSG( 1, ( "bad client key exchange message" ) );
            return( MBEDTLS_ERR_SSL_BAD_HS_CLIENT_KEY_EXCHANGE );
        }
        if( *p++ != ( ( len >> 8 ) & 0xFF ) ||
            *p++ != ( ( len      ) & 0xFF ) )
        {
            MBEDTLS_SSL_DEBUG_MSG( 1, ( "bad client key exchange message" ) );
            return( MBEDTLS_ERR_SSL_BAD_HS_CLIENT_KEY_EXCHANGE );
        }
    }
#endif

    if( p + len != end )
    {
        MBEDTLS_SSL_DEBUG_MSG( 1, ( "bad client key exchange message" ) );
        return( MBEDTLS_ERR_SSL_BAD_HS_CLIENT_KEY_EXCHANGE );
    }

    /*
     * Decrypt the premaster secret
     */
#if defined(MBEDTLS_SSL_ASYNC_PRIVATE)
    if( ssl->conf->f_async_decrypt_start != NULL )
    {
        ret = ssl->conf->f_async_decrypt_start( ssl,
                                                mbedtls_ssl_own_cert( ssl ),
                                                p, len );
        switch( ret )
        {
        case MBEDTLS_ERR_SSL_HW_ACCEL_FALLTHROUGH:
            /* act as if f_async_decrypt_start was null */
            break;
        case 0:
            ssl->handshake->async_in_progress = 1;
            return( ssl_resume_decrypt_pms( ssl,
                                            peer_pms,
                                            peer_pmslen,
                                            peer_pmssize ) );
        case MBEDTLS_ERR_SSL_ASYNC_IN_PROGRESS:
            ssl->handshake->async_in_progress = 1;
            return( MBEDTLS_ERR_SSL_ASYNC_IN_PROGRESS );
        default:
            MBEDTLS_SSL_DEBUG_RET( 1, "f_async_decrypt_start", ret );
            return( ret );
        }
    }
#endif /* MBEDTLS_SSL_ASYNC_PRIVATE */

    if( ! mbedtls_pk_can_do( private_key, MBEDTLS_PK_RSA ) )
    {
        MBEDTLS_SSL_DEBUG_MSG( 1, ( "got no RSA private key" ) );
        return( MBEDTLS_ERR_SSL_PRIVATE_KEY_REQUIRED );
    }

    ret = mbedtls_pk_decrypt( private_key, p, len,
                              peer_pms, peer_pmslen, peer_pmssize,
                              ssl->conf->f_rng, ssl->conf->p_rng );
    return( ret );
}

static int ssl_parse_encrypted_pms( mbedtls_ssl_context *ssl,
                                    const unsigned char *p,
                                    const unsigned char *end,
                                    size_t pms_offset )
{
    int ret = MBEDTLS_ERR_ERROR_CORRUPTION_DETECTED;
    unsigned char *pms = ssl->handshake->premaster + pms_offset;
    unsigned char ver[2];
    unsigned char fake_pms[48], peer_pms[48];
    unsigned char mask;
    size_t i, peer_pmslen;
    unsigned int diff;

    /* In case of a failure in decryption, the decryption may write less than
     * 2 bytes of output, but we always read the first two bytes. It doesn't
     * matter in the end because diff will be nonzero in that case due to
     * ret being nonzero, and we only care whether diff is 0.
     * But do initialize peer_pms and peer_pmslen for robustness anyway. This
     * also makes memory analyzers happy (don't access uninitialized memory,
     * even if it's an unsigned char). */
    peer_pms[0] = peer_pms[1] = ~0;
    peer_pmslen = 0;

    ret = ssl_decrypt_encrypted_pms( ssl, p, end,
                                     peer_pms,
                                     &peer_pmslen,
                                     sizeof( peer_pms ) );

#if defined(MBEDTLS_SSL_ASYNC_PRIVATE)
    if ( ret == MBEDTLS_ERR_SSL_ASYNC_IN_PROGRESS )
        return( ret );
#endif /* MBEDTLS_SSL_ASYNC_PRIVATE */

    mbedtls_ssl_write_version( ssl->handshake->max_major_ver,
                               ssl->handshake->max_minor_ver,
                               ssl->conf->transport, ver );

    /* Avoid data-dependent branches while checking for invalid
     * padding, to protect against timing-based Bleichenbacher-type
     * attacks. */
    diff  = (unsigned int) ret;
    diff |= peer_pmslen ^ 48;
    diff |= peer_pms[0] ^ ver[0];
    diff |= peer_pms[1] ^ ver[1];

    /* mask = diff ? 0xff : 0x00 using bit operations to avoid branches */
    /* MSVC has a warning about unary minus on unsigned, but this is
     * well-defined and precisely what we want to do here */
#if defined(_MSC_VER)
#pragma warning( push )
#pragma warning( disable : 4146 )
#endif
    mask = - ( ( diff | - diff ) >> ( sizeof( unsigned int ) * 8 - 1 ) );
#if defined(_MSC_VER)
#pragma warning( pop )
#endif

    /*
     * Protection against Bleichenbacher's attack: invalid PKCS#1 v1.5 padding
     * must not cause the connection to end immediately; instead, send a
     * bad_record_mac later in the handshake.
     * To protect against timing-based variants of the attack, we must
     * not have any branch that depends on whether the decryption was
     * successful. In particular, always generate the fake premaster secret,
     * regardless of whether it will ultimately influence the output or not.
     */
    ret = ssl->conf->f_rng( ssl->conf->p_rng, fake_pms, sizeof( fake_pms ) );
    if( ret != 0 )
    {
        /* It's ok to abort on an RNG failure, since this does not reveal
         * anything about the RSA decryption. */
        return( ret );
    }

#if defined(MBEDTLS_SSL_DEBUG_ALL)
    if( diff != 0 )
        MBEDTLS_SSL_DEBUG_MSG( 1, ( "bad client key exchange message" ) );
#endif

    if( sizeof( ssl->handshake->premaster ) < pms_offset ||
        sizeof( ssl->handshake->premaster ) - pms_offset < 48 )
    {
        MBEDTLS_SSL_DEBUG_MSG( 1, ( "should never happen" ) );
        return( MBEDTLS_ERR_SSL_INTERNAL_ERROR );
    }
    ssl->handshake->pmslen = 48;

    /* Set pms to either the true or the fake PMS, without
     * data-dependent branches. */
    for( i = 0; i < ssl->handshake->pmslen; i++ )
        pms[i] = ( mask & fake_pms[i] ) | ( (~mask) & peer_pms[i] );

    return( 0 );
}
#endif /* MBEDTLS_KEY_EXCHANGE_RSA_ENABLED ||
          MBEDTLS_KEY_EXCHANGE_RSA_PSK_ENABLED */

#if defined(MBEDTLS_KEY_EXCHANGE_SOME_PSK_ENABLED)
static int ssl_parse_client_psk_identity( mbedtls_ssl_context *ssl, unsigned char **p,
                                          const unsigned char *end )
{
    int ret = 0;
    uint16_t n;

    if( ssl_conf_has_psk_or_cb( ssl->conf ) == 0 )
    {
        MBEDTLS_SSL_DEBUG_MSG( 1, ( "got no pre-shared key" ) );
        return( MBEDTLS_ERR_SSL_PRIVATE_KEY_REQUIRED );
    }

    /*
     * Receive client pre-shared key identity name
     */
    if( end - *p < 2 )
    {
        MBEDTLS_SSL_DEBUG_MSG( 1, ( "bad client key exchange message" ) );
        return( MBEDTLS_ERR_SSL_BAD_HS_CLIENT_KEY_EXCHANGE );
    }

    n = ( (*p)[0] << 8 ) | (*p)[1];
    *p += 2;

    if( n == 0 || n > end - *p )
    {
        MBEDTLS_SSL_DEBUG_MSG( 1, ( "bad client key exchange message" ) );
        return( MBEDTLS_ERR_SSL_BAD_HS_CLIENT_KEY_EXCHANGE );
    }

    if( ssl->conf->f_psk != NULL )
    {
        if( ssl->conf->f_psk( ssl->conf->p_psk, ssl, *p, n ) != 0 )
            ret = MBEDTLS_ERR_SSL_UNKNOWN_IDENTITY;
    }
    else
    {
        /* Identity is not a big secret since clients send it in the clear,
         * but treat it carefully anyway, just in case */
        if( n != ssl->conf->psk_identity_len ||
            mbedtls_ssl_safer_memcmp( ssl->conf->psk_identity, *p, n ) != 0 )
        {
            ret = MBEDTLS_ERR_SSL_UNKNOWN_IDENTITY;
        }
    }

    if( ret == MBEDTLS_ERR_SSL_UNKNOWN_IDENTITY )
    {
        MBEDTLS_SSL_DEBUG_BUF( 3, "Unknown PSK identity", *p, n );
        mbedtls_ssl_send_alert_message( ssl, MBEDTLS_SSL_ALERT_LEVEL_FATAL,
                                        MBEDTLS_SSL_ALERT_MSG_UNKNOWN_PSK_IDENTITY );
        return( MBEDTLS_ERR_SSL_UNKNOWN_IDENTITY );
    }

    *p += n;

    return( 0 );
}
#endif /* MBEDTLS_KEY_EXCHANGE_SOME_PSK_ENABLED */

static int ssl_parse_client_key_exchange( mbedtls_ssl_context *ssl )
{
    int ret = MBEDTLS_ERR_ERROR_CORRUPTION_DETECTED;
    const mbedtls_ssl_ciphersuite_t *ciphersuite_info;
    unsigned char *p, *end;

    ciphersuite_info = ssl->handshake->ciphersuite_info;

    MBEDTLS_SSL_DEBUG_MSG( 2, ( "=> parse client key exchange" ) );

#if defined(MBEDTLS_SSL_ASYNC_PRIVATE) && \
    ( defined(MBEDTLS_KEY_EXCHANGE_RSA_ENABLED) || \
      defined(MBEDTLS_KEY_EXCHANGE_RSA_PSK_ENABLED) )
    if( ( ciphersuite_info->key_exchange == MBEDTLS_KEY_EXCHANGE_RSA_PSK ||
          ciphersuite_info->key_exchange == MBEDTLS_KEY_EXCHANGE_RSA ) &&
        ( ssl->handshake->async_in_progress != 0 ) )
    {
        /* We've already read a record and there is an asynchronous
         * operation in progress to decrypt it. So skip reading the
         * record. */
        MBEDTLS_SSL_DEBUG_MSG( 3, ( "will resume decryption of previously-read record" ) );
    }
    else
#endif
    if( ( ret = mbedtls_ssl_read_record( ssl, 1 ) ) != 0 )
    {
        MBEDTLS_SSL_DEBUG_RET( 1, "mbedtls_ssl_read_record", ret );
        return( ret );
    }

    p = ssl->in_msg + mbedtls_ssl_hs_hdr_len( ssl );
    end = ssl->in_msg + ssl->in_hslen;

    if( ssl->in_msgtype != MBEDTLS_SSL_MSG_HANDSHAKE )
    {
        MBEDTLS_SSL_DEBUG_MSG( 1, ( "bad client key exchange message" ) );
        return( MBEDTLS_ERR_SSL_BAD_HS_CLIENT_KEY_EXCHANGE );
    }

    if( ssl->in_msg[0] != MBEDTLS_SSL_HS_CLIENT_KEY_EXCHANGE )
    {
        MBEDTLS_SSL_DEBUG_MSG( 1, ( "bad client key exchange message" ) );
        return( MBEDTLS_ERR_SSL_BAD_HS_CLIENT_KEY_EXCHANGE );
    }

#if defined(MBEDTLS_KEY_EXCHANGE_DHE_RSA_ENABLED)
    if( ciphersuite_info->key_exchange == MBEDTLS_KEY_EXCHANGE_DHE_RSA )
    {
        if( ( ret = ssl_parse_client_dh_public( ssl, &p, end ) ) != 0 )
        {
            MBEDTLS_SSL_DEBUG_RET( 1, ( "ssl_parse_client_dh_public" ), ret );
            return( ret );
        }

        if( p != end )
        {
            MBEDTLS_SSL_DEBUG_MSG( 1, ( "bad client key exchange" ) );
            return( MBEDTLS_ERR_SSL_BAD_HS_CLIENT_KEY_EXCHANGE );
        }

        if( ( ret = mbedtls_dhm_calc_secret( &ssl->handshake->dhm_ctx,
                                      ssl->handshake->premaster,
                                      MBEDTLS_PREMASTER_SIZE,
                                     &ssl->handshake->pmslen,
                                      ssl->conf->f_rng, ssl->conf->p_rng ) ) != 0 )
        {
            MBEDTLS_SSL_DEBUG_RET( 1, "mbedtls_dhm_calc_secret", ret );
            return( MBEDTLS_ERR_SSL_BAD_HS_CLIENT_KEY_EXCHANGE_CS );
        }

        MBEDTLS_SSL_DEBUG_MPI( 3, "DHM: K ", &ssl->handshake->dhm_ctx.K  );
    }
    else
#endif /* MBEDTLS_KEY_EXCHANGE_DHE_RSA_ENABLED */
#if defined(MBEDTLS_KEY_EXCHANGE_ECDHE_RSA_ENABLED) ||                     \
    defined(MBEDTLS_KEY_EXCHANGE_ECDHE_ECDSA_ENABLED) ||                   \
    defined(MBEDTLS_KEY_EXCHANGE_ECDH_RSA_ENABLED) ||                      \
    defined(MBEDTLS_KEY_EXCHANGE_ECDH_ECDSA_ENABLED)
    if( ciphersuite_info->key_exchange == MBEDTLS_KEY_EXCHANGE_ECDHE_RSA ||
        ciphersuite_info->key_exchange == MBEDTLS_KEY_EXCHANGE_ECDHE_ECDSA ||
        ciphersuite_info->key_exchange == MBEDTLS_KEY_EXCHANGE_ECDH_RSA ||
        ciphersuite_info->key_exchange == MBEDTLS_KEY_EXCHANGE_ECDH_ECDSA )
    {
        if( ( ret = mbedtls_ecdh_read_public( &ssl->handshake->ecdh_ctx,
                                      p, end - p) ) != 0 )
        {
            MBEDTLS_SSL_DEBUG_RET( 1, "mbedtls_ecdh_read_public", ret );
            return( MBEDTLS_ERR_SSL_BAD_HS_CLIENT_KEY_EXCHANGE_RP );
        }

        MBEDTLS_SSL_DEBUG_ECDH( 3, &ssl->handshake->ecdh_ctx,
                                MBEDTLS_DEBUG_ECDH_QP );

        if( ( ret = mbedtls_ecdh_calc_secret( &ssl->handshake->ecdh_ctx,
                                      &ssl->handshake->pmslen,
                                       ssl->handshake->premaster,
                                       MBEDTLS_MPI_MAX_SIZE,
                                       ssl->conf->f_rng, ssl->conf->p_rng ) ) != 0 )
        {
            MBEDTLS_SSL_DEBUG_RET( 1, "mbedtls_ecdh_calc_secret", ret );
            return( MBEDTLS_ERR_SSL_BAD_HS_CLIENT_KEY_EXCHANGE_CS );
        }

        MBEDTLS_SSL_DEBUG_ECDH( 3, &ssl->handshake->ecdh_ctx,
                                MBEDTLS_DEBUG_ECDH_Z );
    }
    else
#endif /* MBEDTLS_KEY_EXCHANGE_ECDHE_RSA_ENABLED ||
          MBEDTLS_KEY_EXCHANGE_ECDHE_ECDSA_ENABLED ||
          MBEDTLS_KEY_EXCHANGE_ECDH_RSA_ENABLED ||
          MBEDTLS_KEY_EXCHANGE_ECDH_ECDSA_ENABLED */
#if defined(MBEDTLS_KEY_EXCHANGE_PSK_ENABLED)
    if( ciphersuite_info->key_exchange == MBEDTLS_KEY_EXCHANGE_PSK )
    {
        if( ( ret = ssl_parse_client_psk_identity( ssl, &p, end ) ) != 0 )
        {
            MBEDTLS_SSL_DEBUG_RET( 1, ( "ssl_parse_client_psk_identity" ), ret );
            return( ret );
        }

        if( p != end )
        {
            MBEDTLS_SSL_DEBUG_MSG( 1, ( "bad client key exchange" ) );
            return( MBEDTLS_ERR_SSL_BAD_HS_CLIENT_KEY_EXCHANGE );
        }

#if defined(MBEDTLS_USE_PSA_CRYPTO)
        /* For opaque PSKs, we perform the PSK-to-MS derivation atomatically
         * and skip the intermediate PMS. */
        if( ssl_use_opaque_psk( ssl ) == 1 )
            MBEDTLS_SSL_DEBUG_MSG( 1, ( "skip PMS generation for opaque PSK" ) );
        else
#endif /* MBEDTLS_USE_PSA_CRYPTO */
        if( ( ret = mbedtls_ssl_psk_derive_premaster( ssl,
                        ciphersuite_info->key_exchange ) ) != 0 )
        {
            MBEDTLS_SSL_DEBUG_RET( 1, "mbedtls_ssl_psk_derive_premaster", ret );
            return( ret );
        }
    }
    else
#endif /* MBEDTLS_KEY_EXCHANGE_PSK_ENABLED */
#if defined(MBEDTLS_KEY_EXCHANGE_RSA_PSK_ENABLED)
    if( ciphersuite_info->key_exchange == MBEDTLS_KEY_EXCHANGE_RSA_PSK )
    {
#if defined(MBEDTLS_SSL_ASYNC_PRIVATE)
        if ( ssl->handshake->async_in_progress != 0 )
        {
            /* There is an asynchronous operation in progress to
             * decrypt the encrypted premaster secret, so skip
             * directly to resuming this operation. */
            MBEDTLS_SSL_DEBUG_MSG( 3, ( "PSK identity already parsed" ) );
            /* Update p to skip the PSK identity. ssl_parse_encrypted_pms
             * won't actually use it, but maintain p anyway for robustness. */
            p += ssl->conf->psk_identity_len + 2;
        }
        else
#endif /* MBEDTLS_SSL_ASYNC_PRIVATE */
        if( ( ret = ssl_parse_client_psk_identity( ssl, &p, end ) ) != 0 )
        {
            MBEDTLS_SSL_DEBUG_RET( 1, ( "ssl_parse_client_psk_identity" ), ret );
            return( ret );
        }

#if defined(MBEDTLS_USE_PSA_CRYPTO)
        /* Opaque PSKs are currently only supported for PSK-only. */
        if( ssl_use_opaque_psk( ssl ) == 1 )
            return( MBEDTLS_ERR_SSL_FEATURE_UNAVAILABLE );
#endif

        if( ( ret = ssl_parse_encrypted_pms( ssl, p, end, 2 ) ) != 0 )
        {
            MBEDTLS_SSL_DEBUG_RET( 1, ( "ssl_parse_encrypted_pms" ), ret );
            return( ret );
        }

        if( ( ret = mbedtls_ssl_psk_derive_premaster( ssl,
                        ciphersuite_info->key_exchange ) ) != 0 )
        {
            MBEDTLS_SSL_DEBUG_RET( 1, "mbedtls_ssl_psk_derive_premaster", ret );
            return( ret );
        }
    }
    else
#endif /* MBEDTLS_KEY_EXCHANGE_RSA_PSK_ENABLED */
#if defined(MBEDTLS_KEY_EXCHANGE_DHE_PSK_ENABLED)
    if( ciphersuite_info->key_exchange == MBEDTLS_KEY_EXCHANGE_DHE_PSK )
    {
        if( ( ret = ssl_parse_client_psk_identity( ssl, &p, end ) ) != 0 )
        {
            MBEDTLS_SSL_DEBUG_RET( 1, ( "ssl_parse_client_psk_identity" ), ret );
            return( ret );
        }
        if( ( ret = ssl_parse_client_dh_public( ssl, &p, end ) ) != 0 )
        {
            MBEDTLS_SSL_DEBUG_RET( 1, ( "ssl_parse_client_dh_public" ), ret );
            return( ret );
        }

#if defined(MBEDTLS_USE_PSA_CRYPTO)
        /* Opaque PSKs are currently only supported for PSK-only. */
        if( ssl_use_opaque_psk( ssl ) == 1 )
            return( MBEDTLS_ERR_SSL_FEATURE_UNAVAILABLE );
#endif

        if( p != end )
        {
            MBEDTLS_SSL_DEBUG_MSG( 1, ( "bad client key exchange" ) );
            return( MBEDTLS_ERR_SSL_BAD_HS_CLIENT_KEY_EXCHANGE );
        }

        if( ( ret = mbedtls_ssl_psk_derive_premaster( ssl,
                        ciphersuite_info->key_exchange ) ) != 0 )
        {
            MBEDTLS_SSL_DEBUG_RET( 1, "mbedtls_ssl_psk_derive_premaster", ret );
            return( ret );
        }
    }
    else
#endif /* MBEDTLS_KEY_EXCHANGE_DHE_PSK_ENABLED */
#if defined(MBEDTLS_KEY_EXCHANGE_ECDHE_PSK_ENABLED)
    if( ciphersuite_info->key_exchange == MBEDTLS_KEY_EXCHANGE_ECDHE_PSK )
    {
        if( ( ret = ssl_parse_client_psk_identity( ssl, &p, end ) ) != 0 )
        {
            MBEDTLS_SSL_DEBUG_RET( 1, ( "ssl_parse_client_psk_identity" ), ret );
            return( ret );
        }

        if( ( ret = mbedtls_ecdh_read_public( &ssl->handshake->ecdh_ctx,
                                       p, end - p ) ) != 0 )
        {
            MBEDTLS_SSL_DEBUG_RET( 1, "mbedtls_ecdh_read_public", ret );
            return( MBEDTLS_ERR_SSL_BAD_HS_CLIENT_KEY_EXCHANGE_RP );
        }

#if defined(MBEDTLS_USE_PSA_CRYPTO)
        /* Opaque PSKs are currently only supported for PSK-only. */
        if( ssl_use_opaque_psk( ssl ) == 1 )
            return( MBEDTLS_ERR_SSL_FEATURE_UNAVAILABLE );
#endif

        MBEDTLS_SSL_DEBUG_ECDH( 3, &ssl->handshake->ecdh_ctx,
                                MBEDTLS_DEBUG_ECDH_QP );

        if( ( ret = mbedtls_ssl_psk_derive_premaster( ssl,
                        ciphersuite_info->key_exchange ) ) != 0 )
        {
            MBEDTLS_SSL_DEBUG_RET( 1, "mbedtls_ssl_psk_derive_premaster", ret );
            return( ret );
        }
    }
    else
#endif /* MBEDTLS_KEY_EXCHANGE_ECDHE_PSK_ENABLED */
#if defined(MBEDTLS_KEY_EXCHANGE_RSA_ENABLED)
    if( ciphersuite_info->key_exchange == MBEDTLS_KEY_EXCHANGE_RSA )
    {
        if( ( ret = ssl_parse_encrypted_pms( ssl, p, end, 0 ) ) != 0 )
        {
            MBEDTLS_SSL_DEBUG_RET( 1, ( "ssl_parse_parse_encrypted_pms_secret" ), ret );
            return( ret );
        }
    }
    else
#endif /* MBEDTLS_KEY_EXCHANGE_RSA_ENABLED */
#if defined(MBEDTLS_KEY_EXCHANGE_ECJPAKE_ENABLED)
    if( ciphersuite_info->key_exchange == MBEDTLS_KEY_EXCHANGE_ECJPAKE )
    {
        ret = mbedtls_ecjpake_read_round_two( &ssl->handshake->ecjpake_ctx,
                                              p, end - p );
        if( ret != 0 )
        {
            MBEDTLS_SSL_DEBUG_RET( 1, "mbedtls_ecjpake_read_round_two", ret );
            return( MBEDTLS_ERR_SSL_BAD_HS_SERVER_KEY_EXCHANGE );
        }

        ret = mbedtls_ecjpake_derive_secret( &ssl->handshake->ecjpake_ctx,
                ssl->handshake->premaster, 32, &ssl->handshake->pmslen,
                ssl->conf->f_rng, ssl->conf->p_rng );
        if( ret != 0 )
        {
            MBEDTLS_SSL_DEBUG_RET( 1, "mbedtls_ecjpake_derive_secret", ret );
            return( ret );
        }
    }
    else
#endif /* MBEDTLS_KEY_EXCHANGE_ECJPAKE_ENABLED */
    {
        MBEDTLS_SSL_DEBUG_MSG( 1, ( "should never happen" ) );
        return( MBEDTLS_ERR_SSL_INTERNAL_ERROR );
    }

    if( ( ret = mbedtls_ssl_derive_keys( ssl ) ) != 0 )
    {
        MBEDTLS_SSL_DEBUG_RET( 1, "mbedtls_ssl_derive_keys", ret );
        return( ret );
    }

    ssl->state++;

    MBEDTLS_SSL_DEBUG_MSG( 2, ( "<= parse client key exchange" ) );

    return( 0 );
}

#if !defined(MBEDTLS_KEY_EXCHANGE_CERT_REQ_ALLOWED_ENABLED)
static int ssl_parse_certificate_verify( mbedtls_ssl_context *ssl )
{
    const mbedtls_ssl_ciphersuite_t *ciphersuite_info =
        ssl->handshake->ciphersuite_info;

    MBEDTLS_SSL_DEBUG_MSG( 2, ( "=> parse certificate verify" ) );

    if( !mbedtls_ssl_ciphersuite_cert_req_allowed( ciphersuite_info ) )
    {
        MBEDTLS_SSL_DEBUG_MSG( 2, ( "<= skip parse certificate verify" ) );
        ssl->state++;
        return( 0 );
    }

    MBEDTLS_SSL_DEBUG_MSG( 1, ( "should never happen" ) );
    return( MBEDTLS_ERR_SSL_INTERNAL_ERROR );
}
#else /* !MBEDTLS_KEY_EXCHANGE_CERT_REQ_ALLOWED_ENABLED */
static int ssl_parse_certificate_verify( mbedtls_ssl_context *ssl )
{
    int ret = MBEDTLS_ERR_SSL_FEATURE_UNAVAILABLE;
    size_t i, sig_len;
    unsigned char hash[48];
    unsigned char *hash_start = hash;
    size_t hashlen;
#if defined(MBEDTLS_SSL_PROTO_TLS1_2)
    mbedtls_pk_type_t pk_alg;
#endif
    mbedtls_md_type_t md_alg;
    const mbedtls_ssl_ciphersuite_t *ciphersuite_info =
        ssl->handshake->ciphersuite_info;
    mbedtls_pk_context * peer_pk;

    MBEDTLS_SSL_DEBUG_MSG( 2, ( "=> parse certificate verify" ) );

    if( !mbedtls_ssl_ciphersuite_cert_req_allowed( ciphersuite_info ) )
    {
        MBEDTLS_SSL_DEBUG_MSG( 2, ( "<= skip parse certificate verify" ) );
        ssl->state++;
        return( 0 );
    }

#if defined(MBEDTLS_SSL_KEEP_PEER_CERTIFICATE)
    if( ssl->session_negotiate->peer_cert == NULL )
    {
        MBEDTLS_SSL_DEBUG_MSG( 2, ( "<= skip parse certificate verify" ) );
        ssl->state++;
        return( 0 );
    }
#else /* MBEDTLS_SSL_KEEP_PEER_CERTIFICATE */
    if( ssl->session_negotiate->peer_cert_digest == NULL )
    {
        MBEDTLS_SSL_DEBUG_MSG( 2, ( "<= skip parse certificate verify" ) );
        ssl->state++;
        return( 0 );
    }
#endif /* !MBEDTLS_SSL_KEEP_PEER_CERTIFICATE */

    /* Read the message without adding it to the checksum */
    ret = mbedtls_ssl_read_record( ssl, 0 /* no checksum update */ );
    if( 0 != ret )
    {
        MBEDTLS_SSL_DEBUG_RET( 1, ( "mbedtls_ssl_read_record" ), ret );
        return( ret );
    }

    ssl->state++;

    /* Process the message contents */
    if( ssl->in_msgtype != MBEDTLS_SSL_MSG_HANDSHAKE ||
        ssl->in_msg[0] != MBEDTLS_SSL_HS_CERTIFICATE_VERIFY )
    {
        MBEDTLS_SSL_DEBUG_MSG( 1, ( "bad certificate verify message" ) );
        return( MBEDTLS_ERR_SSL_BAD_HS_CERTIFICATE_VERIFY );
    }

    i = mbedtls_ssl_hs_hdr_len( ssl );

#if !defined(MBEDTLS_SSL_KEEP_PEER_CERTIFICATE)
    peer_pk = &ssl->handshake->peer_pubkey;
#else /* !MBEDTLS_SSL_KEEP_PEER_CERTIFICATE */
    if( ssl->session_negotiate->peer_cert == NULL )
    {
        /* Should never happen */
        return( MBEDTLS_ERR_SSL_INTERNAL_ERROR );
    }
    peer_pk = &ssl->session_negotiate->peer_cert->pk;
#endif /* MBEDTLS_SSL_KEEP_PEER_CERTIFICATE */

    /*
     *  struct {
     *     SignatureAndHashAlgorithm algorithm; -- TLS 1.2 only
     *     opaque signature<0..2^16-1>;
     *  } DigitallySigned;
     */
#if defined(MBEDTLS_SSL_PROTO_TLS1) || \
    defined(MBEDTLS_SSL_PROTO_TLS1_1)
    if( ssl->minor_ver != MBEDTLS_SSL_MINOR_VERSION_3 )
    {
        md_alg = MBEDTLS_MD_NONE;
        hashlen = 36;

        /* For ECDSA, use SHA-1, not MD-5 + SHA-1 */
        if( mbedtls_pk_can_do( peer_pk, MBEDTLS_PK_ECDSA ) )
        {
            hash_start += 16;
            hashlen -= 16;
            md_alg = MBEDTLS_MD_SHA1;
        }
    }
    else
#endif /* MBEDTLS_SSL_PROTO_TLS1 ||
          MBEDTLS_SSL_PROTO_TLS1_1 */
#if defined(MBEDTLS_SSL_PROTO_TLS1_2)
    if( ssl->minor_ver == MBEDTLS_SSL_MINOR_VERSION_3 )
    {
        if( i + 2 > ssl->in_hslen )
        {
            MBEDTLS_SSL_DEBUG_MSG( 1, ( "bad certificate verify message" ) );
            return( MBEDTLS_ERR_SSL_BAD_HS_CERTIFICATE_VERIFY );
        }

        /*
         * Hash
         */
        md_alg = mbedtls_ssl_md_alg_from_hash( ssl->in_msg[i] );

        if( md_alg == MBEDTLS_MD_NONE || mbedtls_ssl_set_calc_verify_md( ssl, ssl->in_msg[i] ) )
        {
            MBEDTLS_SSL_DEBUG_MSG( 1, ( "peer not adhering to requested sig_alg"
                                " for verify message" ) );
            return( MBEDTLS_ERR_SSL_BAD_HS_CERTIFICATE_VERIFY );
        }

#if !defined(MBEDTLS_MD_SHA1)
        if( MBEDTLS_MD_SHA1 == md_alg )
            hash_start += 16;
#endif

        /* Info from md_alg will be used instead */
        hashlen = 0;

        i++;

        /*
         * Signature
         */
        if( ( pk_alg = mbedtls_ssl_pk_alg_from_sig( ssl->in_msg[i] ) )
                        == MBEDTLS_PK_NONE )
        {
            MBEDTLS_SSL_DEBUG_MSG( 1, ( "peer not adhering to requested sig_alg"
                                " for verify message" ) );
            return( MBEDTLS_ERR_SSL_BAD_HS_CERTIFICATE_VERIFY );
        }

        /*
         * Check the certificate's key type matches the signature alg
         */
        if( !mbedtls_pk_can_do( peer_pk, pk_alg ) )
        {
            MBEDTLS_SSL_DEBUG_MSG( 1, ( "sig_alg doesn't match cert key" ) );
            return( MBEDTLS_ERR_SSL_BAD_HS_CERTIFICATE_VERIFY );
        }

        i++;
    }
    else
#endif /* MBEDTLS_SSL_PROTO_TLS1_2 */
    {
        MBEDTLS_SSL_DEBUG_MSG( 1, ( "should never happen" ) );
        return( MBEDTLS_ERR_SSL_INTERNAL_ERROR );
    }

    if( i + 2 > ssl->in_hslen )
    {
        MBEDTLS_SSL_DEBUG_MSG( 1, ( "bad certificate verify message" ) );
        return( MBEDTLS_ERR_SSL_BAD_HS_CERTIFICATE_VERIFY );
    }

    sig_len = ( ssl->in_msg[i] << 8 ) | ssl->in_msg[i+1];
    i += 2;

    if( i + sig_len != ssl->in_hslen )
    {
        MBEDTLS_SSL_DEBUG_MSG( 1, ( "bad certificate verify message" ) );
        return( MBEDTLS_ERR_SSL_BAD_HS_CERTIFICATE_VERIFY );
    }

    /* Calculate hash and verify signature */
    {
        size_t dummy_hlen;
        ssl->handshake->calc_verify( ssl, hash, &dummy_hlen );
    }

    if( ( ret = mbedtls_pk_verify( peer_pk,
                           md_alg, hash_start, hashlen,
                           ssl->in_msg + i, sig_len ) ) != 0 )
    {
        MBEDTLS_SSL_DEBUG_RET( 1, "mbedtls_pk_verify", ret );
        return( ret );
    }

    mbedtls_ssl_update_handshake_status( ssl );

    MBEDTLS_SSL_DEBUG_MSG( 2, ( "<= parse certificate verify" ) );

    return( ret );
}
#endif /* MBEDTLS_KEY_EXCHANGE_CERT_REQ_ALLOWED_ENABLED */

#if defined(MBEDTLS_SSL_SESSION_TICKETS)
static int ssl_write_new_session_ticket( mbedtls_ssl_context *ssl )
{
    int ret = MBEDTLS_ERR_ERROR_CORRUPTION_DETECTED;
    size_t tlen;
    uint32_t lifetime;

    MBEDTLS_SSL_DEBUG_MSG( 2, ( "=> write new session ticket" ) );

    ssl->out_msgtype = MBEDTLS_SSL_MSG_HANDSHAKE;
    ssl->out_msg[0]  = MBEDTLS_SSL_HS_NEW_SESSION_TICKET;

    /*
     * struct {
     *     uint32 ticket_lifetime_hint;
     *     opaque ticket<0..2^16-1>;
     * } NewSessionTicket;
     *
     * 4  .  7   ticket_lifetime_hint (0 = unspecified)
     * 8  .  9   ticket_len (n)
     * 10 .  9+n ticket content
     */

    if( ( ret = ssl->conf->f_ticket_write( ssl->conf->p_ticket,
                                ssl->session_negotiate,
                                ssl->out_msg + 10,
                                ssl->out_msg + MBEDTLS_SSL_OUT_CONTENT_LEN,
                                &tlen, &lifetime ) ) != 0 )
    {
        MBEDTLS_SSL_DEBUG_RET( 1, "mbedtls_ssl_ticket_write", ret );
        tlen = 0;
    }

    ssl->out_msg[4] = ( lifetime >> 24 ) & 0xFF;
    ssl->out_msg[5] = ( lifetime >> 16 ) & 0xFF;
    ssl->out_msg[6] = ( lifetime >>  8 ) & 0xFF;
    ssl->out_msg[7] = ( lifetime       ) & 0xFF;

    ssl->out_msg[8] = (unsigned char)( ( tlen >> 8 ) & 0xFF );
    ssl->out_msg[9] = (unsigned char)( ( tlen      ) & 0xFF );

    ssl->out_msglen = 10 + tlen;

    /*
     * Morally equivalent to updating ssl->state, but NewSessionTicket and
     * ChangeCipherSpec share the same state.
     */
    ssl->handshake->new_session_ticket = 0;

    if( ( ret = mbedtls_ssl_write_handshake_msg( ssl ) ) != 0 )
    {
        MBEDTLS_SSL_DEBUG_RET( 1, "mbedtls_ssl_write_handshake_msg", ret );
        return( ret );
    }

    MBEDTLS_SSL_DEBUG_MSG( 2, ( "<= write new session ticket" ) );

    return( 0 );
}
#endif /* MBEDTLS_SSL_SESSION_TICKETS */

/*
 * SSL handshake -- server side -- single step
 */
int mbedtls_ssl_handshake_server_step( mbedtls_ssl_context *ssl )
{
    int ret = 0;

    if( ssl->state == MBEDTLS_SSL_HANDSHAKE_OVER || ssl->handshake == NULL )
        return( MBEDTLS_ERR_SSL_BAD_INPUT_DATA );

    MBEDTLS_SSL_DEBUG_MSG( 2, ( "server state: %d", ssl->state ) );

    if( ( ret = mbedtls_ssl_flush_output( ssl ) ) != 0 )
        return( ret );

#if defined(MBEDTLS_SSL_PROTO_DTLS)
    if( ssl->conf->transport == MBEDTLS_SSL_TRANSPORT_DATAGRAM &&
        ssl->handshake->retransmit_state == MBEDTLS_SSL_RETRANS_SENDING )
    {
        if( ( ret = mbedtls_ssl_flight_transmit( ssl ) ) != 0 )
            return( ret );
    }
#endif /* MBEDTLS_SSL_PROTO_DTLS */

    switch( ssl->state )
    {
        case MBEDTLS_SSL_HELLO_REQUEST:
            ssl->state = MBEDTLS_SSL_CLIENT_HELLO;
            break;

        /*
         *  <==   ClientHello
         */
        case MBEDTLS_SSL_CLIENT_HELLO:
            ret = ssl_parse_client_hello( ssl );
            break;

#if defined(MBEDTLS_SSL_PROTO_DTLS)
        case MBEDTLS_SSL_SERVER_HELLO_VERIFY_REQUEST_SENT:
            return( MBEDTLS_ERR_SSL_HELLO_VERIFY_REQUIRED );
#endif

        /*
         *  ==>   ServerHello
         *        Certificate
         *      ( ServerKeyExchange  )
         *      ( CertificateRequest )
         *        ServerHelloDone
         */
        case MBEDTLS_SSL_SERVER_HELLO:
            ret = ssl_write_server_hello( ssl );
            break;

        case MBEDTLS_SSL_SERVER_CERTIFICATE:
            ret = mbedtls_ssl_write_certificate( ssl );
            break;

        case MBEDTLS_SSL_SERVER_KEY_EXCHANGE:
            ret = ssl_write_server_key_exchange( ssl );
            break;

        case MBEDTLS_SSL_CERTIFICATE_REQUEST:
            ret = ssl_write_certificate_request( ssl );
            break;

        case MBEDTLS_SSL_SERVER_HELLO_DONE:
            ret = ssl_write_server_hello_done( ssl );
            break;

        /*
         *  <== ( Certificate/Alert  )
         *        ClientKeyExchange
         *      ( CertificateVerify  )
         *        ChangeCipherSpec
         *        Finished
         */
        case MBEDTLS_SSL_CLIENT_CERTIFICATE:
            ret = mbedtls_ssl_parse_certificate( ssl );
            break;

        case MBEDTLS_SSL_CLIENT_KEY_EXCHANGE:
            ret = ssl_parse_client_key_exchange( ssl );
            break;

        case MBEDTLS_SSL_CERTIFICATE_VERIFY:
            ret = ssl_parse_certificate_verify( ssl );
            break;

        case MBEDTLS_SSL_CLIENT_CHANGE_CIPHER_SPEC:
            ret = mbedtls_ssl_parse_change_cipher_spec( ssl );
            break;

        case MBEDTLS_SSL_CLIENT_FINISHED:
            ret = mbedtls_ssl_parse_finished( ssl );
            break;

        /*
         *  ==> ( NewSessionTicket )
         *        ChangeCipherSpec
         *        Finished
         */
        case MBEDTLS_SSL_SERVER_CHANGE_CIPHER_SPEC:
#if defined(MBEDTLS_SSL_SESSION_TICKETS)
            if( ssl->handshake->new_session_ticket != 0 )
                ret = ssl_write_new_session_ticket( ssl );
            else
#endif
                ret = mbedtls_ssl_write_change_cipher_spec( ssl );
            break;

        case MBEDTLS_SSL_SERVER_FINISHED:
            ret = mbedtls_ssl_write_finished( ssl );
            break;

        case MBEDTLS_SSL_FLUSH_BUFFERS:
            MBEDTLS_SSL_DEBUG_MSG( 2, ( "handshake: done" ) );
            ssl->state = MBEDTLS_SSL_HANDSHAKE_WRAPUP;
            break;

        case MBEDTLS_SSL_HANDSHAKE_WRAPUP:
            mbedtls_ssl_handshake_wrapup( ssl );
            break;

        default:
            MBEDTLS_SSL_DEBUG_MSG( 1, ( "invalid state %d", ssl->state ) );
            return( MBEDTLS_ERR_SSL_BAD_INPUT_DATA );
    }

    return( ret );
}
#endif /* MBEDTLS_SSL_SRV_C */<|MERGE_RESOLUTION|>--- conflicted
+++ resolved
@@ -1144,8 +1144,6 @@
     return( 0 );
 }
 
-<<<<<<< HEAD
-=======
 #if defined(MBEDTLS_SSL_SRV_SUPPORT_SSLV2_CLIENT_HELLO)
 static int ssl_parse_client_hello_v2( mbedtls_ssl_context *ssl )
 {
@@ -1409,7 +1407,6 @@
 }
 #endif /* MBEDTLS_SSL_SRV_SUPPORT_SSLV2_CLIENT_HELLO */
 
->>>>>>> e483a77c
 /* This function doesn't alert on errors that happen early during
    ClientHello parsing because they might indicate that the client is
    not talking SSL/TLS at all and would not understand our alert. */
@@ -2052,17 +2049,10 @@
             break;
 #endif /* MBEDTLS_SSL_DTLS_SRTP */
 
-<<<<<<< HEAD
         default:
             MBEDTLS_SSL_DEBUG_MSG( 3, ( "unknown extension found: %d (ignoring)",
                            ext_id ) );
         }
-=======
-            default:
-                MBEDTLS_SSL_DEBUG_MSG( 3, ( "unknown extension found: %u (ignoring)",
-                               ext_id ) );
-            }
->>>>>>> e483a77c
 
         ext_len -= 4 + ext_size;
         ext += 4 + ext_size;
