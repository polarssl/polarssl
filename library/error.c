/*
 *  Error message information
 *
 *  Copyright (C) 2006-2014, ARM Limited, All Rights Reserved
 *
 *  This file is part of mbed TLS (https://tls.mbed.org)
 *
 *  This program is free software; you can redistribute it and/or modify
 *  it under the terms of the GNU General Public License as published by
 *  the Free Software Foundation; either version 2 of the License, or
 *  (at your option) any later version.
 *
 *  This program is distributed in the hope that it will be useful,
 *  but WITHOUT ANY WARRANTY; without even the implied warranty of
 *  MERCHANTABILITY or FITNESS FOR A PARTICULAR PURPOSE.  See the
 *  GNU General Public License for more details.
 *
 *  You should have received a copy of the GNU General Public License along
 *  with this program; if not, write to the Free Software Foundation, Inc.,
 *  51 Franklin Street, Fifth Floor, Boston, MA 02110-1301 USA.
 */

#if !defined(POLARSSL_CONFIG_FILE)
#include "polarssl/config.h"
#else
#include POLARSSL_CONFIG_FILE
#endif

#if defined(POLARSSL_ERROR_C) || defined(POLARSSL_ERROR_STRERROR_DUMMY)
#include "polarssl/error.h"
#include <string.h>
#endif

#if defined(POLARSSL_PLATFORM_C)
#include "polarssl/platform.h"
#else
#define polarssl_snprintf snprintf
#endif

#if defined(POLARSSL_ERROR_C)

#include <stdio.h>

#if defined(POLARSSL_AES_C)
#include "polarssl/aes.h"
#endif

#if defined(POLARSSL_BASE64_C)
#include "polarssl/base64.h"
#endif

#if defined(POLARSSL_BIGNUM_C)
#include "polarssl/bignum.h"
#endif

#if defined(POLARSSL_BLOWFISH_C)
#include "polarssl/blowfish.h"
#endif

#if defined(POLARSSL_CAMELLIA_C)
#include "polarssl/camellia.h"
#endif

#if defined(POLARSSL_CCM_C)
#include "polarssl/ccm.h"
#endif

#if defined(POLARSSL_CIPHER_C)
#include "polarssl/cipher.h"
#endif

#if defined(POLARSSL_CTR_DRBG_C)
#include "polarssl/ctr_drbg.h"
#endif

#if defined(POLARSSL_DES_C)
#include "polarssl/des.h"
#endif

#if defined(POLARSSL_DHM_C)
#include "polarssl/dhm.h"
#endif

#if defined(POLARSSL_ECP_C)
#include "polarssl/ecp.h"
#endif

#if defined(POLARSSL_ENTROPY_C)
#include "polarssl/entropy.h"
#endif

#if defined(POLARSSL_GCM_C)
#include "polarssl/gcm.h"
#endif

#if defined(POLARSSL_HMAC_DRBG_C)
#include "polarssl/hmac_drbg.h"
#endif

#if defined(POLARSSL_MD_C)
#include "polarssl/md.h"
#endif

#if defined(POLARSSL_MD2_C)
#include "polarssl/md2.h"
#endif

#if defined(POLARSSL_MD4_C)
#include "polarssl/md4.h"
#endif

#if defined(POLARSSL_MD5_C)
#include "polarssl/md5.h"
#endif

#if defined(POLARSSL_NET_C)
#include "polarssl/net.h"
#endif

#if defined(POLARSSL_OID_C)
#include "polarssl/oid.h"
#endif

#if defined(POLARSSL_PADLOCK_C)
#include "polarssl/padlock.h"
#endif

#if defined(POLARSSL_PBKDF2_C)
#include "polarssl/pbkdf2.h"
#endif

#if defined(POLARSSL_PEM_PARSE_C) || defined(POLARSSL_PEM_WRITE_C)
#include "polarssl/pem.h"
#endif

#if defined(POLARSSL_PK_C)
#include "polarssl/pk.h"
#endif

#if defined(POLARSSL_PKCS12_C)
#include "polarssl/pkcs12.h"
#endif

#if defined(POLARSSL_PKCS5_C)
#include "polarssl/pkcs5.h"
#endif

#if defined(POLARSSL_RIPEMD160_C)
#include "polarssl/ripemd160.h"
#endif

#if defined(POLARSSL_RSA_C)
#include "polarssl/rsa.h"
#endif

#if defined(POLARSSL_SHA1_C)
#include "polarssl/sha1.h"
#endif

#if defined(POLARSSL_SHA256_C)
#include "polarssl/sha256.h"
#endif

#if defined(POLARSSL_SHA512_C)
#include "polarssl/sha512.h"
#endif

#if defined(POLARSSL_SSL_TLS_C)
#include "polarssl/ssl.h"
#endif

#if defined(POLARSSL_THREADING_C)
#include "polarssl/threading.h"
#endif

#if defined(POLARSSL_X509_USE_C) || defined(POLARSSL_X509_CREATE_C)
#include "polarssl/x509.h"
#endif

#if defined(POLARSSL_XTEA_C)
#include "polarssl/xtea.h"
#endif

<<<<<<< HEAD
#if defined(POLARSSL_KDF_C)
#include "polarssl/kdf.h"
#endif

#if defined(POLARSSL_KDF1_C)
#include "polarssl/kdf1.h"
#endif

#if defined(POLARSSL_KDF2_C)
#include "polarssl/kdf2.h"
#endif

#if defined(POLARSSL_ECIES_C)
#include "polarssl/ecies.h"
#endif

#include <stdio.h>
#include <string.h>

=======
>>>>>>> 89789be8
#if defined(_MSC_VER) && !defined  snprintf && !defined(EFIX64) && \
    !defined(EFI32)
#define  snprintf  _snprintf
#endif

void polarssl_strerror( int ret, char *buf, size_t buflen )
{
    size_t len;
    int use_ret;

    if( buflen == 0 )
        return;

    memset( buf, 0x00, buflen );
    /* Reduce buflen to make sure MSVC _snprintf() ends with \0 as well */
    buflen -= 1;

    if( ret < 0 )
        ret = -ret;

    if( ret & 0xFF80 )
    {
        use_ret = ret & 0xFF80;

        // High level error codes
        //
        // BEGIN generated code
#if defined(POLARSSL_CIPHER_C)
        if( use_ret == -(POLARSSL_ERR_CIPHER_FEATURE_UNAVAILABLE) )
            polarssl_snprintf( buf, buflen, "CIPHER - The selected feature is not available" );
        if( use_ret == -(POLARSSL_ERR_CIPHER_BAD_INPUT_DATA) )
            polarssl_snprintf( buf, buflen, "CIPHER - Bad input parameters to function" );
        if( use_ret == -(POLARSSL_ERR_CIPHER_ALLOC_FAILED) )
            polarssl_snprintf( buf, buflen, "CIPHER - Failed to allocate memory" );
        if( use_ret == -(POLARSSL_ERR_CIPHER_INVALID_PADDING) )
            polarssl_snprintf( buf, buflen, "CIPHER - Input data contains invalid padding and is rejected" );
        if( use_ret == -(POLARSSL_ERR_CIPHER_FULL_BLOCK_EXPECTED) )
            polarssl_snprintf( buf, buflen, "CIPHER - Decryption of block requires a full block" );
        if( use_ret == -(POLARSSL_ERR_CIPHER_AUTH_FAILED) )
            polarssl_snprintf( buf, buflen, "CIPHER - Authentication failed (for AEAD modes)" );
#endif /* POLARSSL_CIPHER_C */

#if defined(POLARSSL_DHM_C)
        if( use_ret == -(POLARSSL_ERR_DHM_BAD_INPUT_DATA) )
            polarssl_snprintf( buf, buflen, "DHM - Bad input parameters to function" );
        if( use_ret == -(POLARSSL_ERR_DHM_READ_PARAMS_FAILED) )
            polarssl_snprintf( buf, buflen, "DHM - Reading of the DHM parameters failed" );
        if( use_ret == -(POLARSSL_ERR_DHM_MAKE_PARAMS_FAILED) )
            polarssl_snprintf( buf, buflen, "DHM - Making of the DHM parameters failed" );
        if( use_ret == -(POLARSSL_ERR_DHM_READ_PUBLIC_FAILED) )
            polarssl_snprintf( buf, buflen, "DHM - Reading of the public values failed" );
        if( use_ret == -(POLARSSL_ERR_DHM_MAKE_PUBLIC_FAILED) )
            polarssl_snprintf( buf, buflen, "DHM - Making of the public value failed" );
        if( use_ret == -(POLARSSL_ERR_DHM_CALC_SECRET_FAILED) )
            polarssl_snprintf( buf, buflen, "DHM - Calculation of the DHM secret failed" );
        if( use_ret == -(POLARSSL_ERR_DHM_INVALID_FORMAT) )
            polarssl_snprintf( buf, buflen, "DHM - The ASN.1 data is not formatted correctly" );
        if( use_ret == -(POLARSSL_ERR_DHM_MALLOC_FAILED) )
            polarssl_snprintf( buf, buflen, "DHM - Allocation of memory failed" );
        if( use_ret == -(POLARSSL_ERR_DHM_FILE_IO_ERROR) )
            polarssl_snprintf( buf, buflen, "DHM - Read/write of file failed" );
#endif /* POLARSSL_DHM_C */

#if defined(POLARSSL_ECP_C)
        if( use_ret == -(POLARSSL_ERR_ECP_BAD_INPUT_DATA) )
            polarssl_snprintf( buf, buflen, "ECP - Bad input parameters to function" );
        if( use_ret == -(POLARSSL_ERR_ECP_BUFFER_TOO_SMALL) )
            polarssl_snprintf( buf, buflen, "ECP - The buffer is too small to write to" );
        if( use_ret == -(POLARSSL_ERR_ECP_FEATURE_UNAVAILABLE) )
            polarssl_snprintf( buf, buflen, "ECP - Requested curve not available" );
        if( use_ret == -(POLARSSL_ERR_ECP_VERIFY_FAILED) )
            polarssl_snprintf( buf, buflen, "ECP - The signature is not valid" );
        if( use_ret == -(POLARSSL_ERR_ECP_MALLOC_FAILED) )
            polarssl_snprintf( buf, buflen, "ECP - Memory allocation failed" );
        if( use_ret == -(POLARSSL_ERR_ECP_RANDOM_FAILED) )
            polarssl_snprintf( buf, buflen, "ECP - Generation of random value, such as (ephemeral) key, failed" );
        if( use_ret == -(POLARSSL_ERR_ECP_INVALID_KEY) )
            polarssl_snprintf( buf, buflen, "ECP - Invalid private or public key" );
        if( use_ret == -(POLARSSL_ERR_ECP_SIG_LEN_MISMATCH) )
            polarssl_snprintf( buf, buflen, "ECP - Signature is valid but shorter than the user-supplied length" );
#endif /* POLARSSL_ECP_C */

#if defined(POLARSSL_MD_C)
        if( use_ret == -(POLARSSL_ERR_MD_FEATURE_UNAVAILABLE) )
            polarssl_snprintf( buf, buflen, "MD - The selected feature is not available" );
        if( use_ret == -(POLARSSL_ERR_MD_BAD_INPUT_DATA) )
            polarssl_snprintf( buf, buflen, "MD - Bad input parameters to function" );
        if( use_ret == -(POLARSSL_ERR_MD_ALLOC_FAILED) )
            polarssl_snprintf( buf, buflen, "MD - Failed to allocate memory" );
        if( use_ret == -(POLARSSL_ERR_MD_FILE_IO_ERROR) )
            polarssl_snprintf( buf, buflen, "MD - Opening or reading of file failed" );
#endif /* POLARSSL_MD_C */

#if defined(POLARSSL_PEM_PARSE_C) || defined(POLARSSL_PEM_WRITE_C)
        if( use_ret == -(POLARSSL_ERR_PEM_NO_HEADER_FOOTER_PRESENT) )
            polarssl_snprintf( buf, buflen, "PEM - No PEM header or footer found" );
        if( use_ret == -(POLARSSL_ERR_PEM_INVALID_DATA) )
            polarssl_snprintf( buf, buflen, "PEM - PEM string is not as expected" );
        if( use_ret == -(POLARSSL_ERR_PEM_MALLOC_FAILED) )
            polarssl_snprintf( buf, buflen, "PEM - Failed to allocate memory" );
        if( use_ret == -(POLARSSL_ERR_PEM_INVALID_ENC_IV) )
            polarssl_snprintf( buf, buflen, "PEM - RSA IV is not in hex-format" );
        if( use_ret == -(POLARSSL_ERR_PEM_UNKNOWN_ENC_ALG) )
            polarssl_snprintf( buf, buflen, "PEM - Unsupported key encryption algorithm" );
        if( use_ret == -(POLARSSL_ERR_PEM_PASSWORD_REQUIRED) )
            polarssl_snprintf( buf, buflen, "PEM - Private key password can't be empty" );
        if( use_ret == -(POLARSSL_ERR_PEM_PASSWORD_MISMATCH) )
            polarssl_snprintf( buf, buflen, "PEM - Given private key password does not allow for correct decryption" );
        if( use_ret == -(POLARSSL_ERR_PEM_FEATURE_UNAVAILABLE) )
            polarssl_snprintf( buf, buflen, "PEM - Unavailable feature, e.g. hashing/encryption combination" );
        if( use_ret == -(POLARSSL_ERR_PEM_BAD_INPUT_DATA) )
            polarssl_snprintf( buf, buflen, "PEM - Bad input parameters to function" );
#endif /* POLARSSL_PEM_PARSE_C || POLARSSL_PEM_WRITE_C */

#if defined(POLARSSL_PK_C)
        if( use_ret == -(POLARSSL_ERR_PK_MALLOC_FAILED) )
            polarssl_snprintf( buf, buflen, "PK - Memory alloation failed" );
        if( use_ret == -(POLARSSL_ERR_PK_TYPE_MISMATCH) )
            polarssl_snprintf( buf, buflen, "PK - Type mismatch, eg attempt to encrypt with an ECDSA key" );
        if( use_ret == -(POLARSSL_ERR_PK_BAD_INPUT_DATA) )
            polarssl_snprintf( buf, buflen, "PK - Bad input parameters to function" );
        if( use_ret == -(POLARSSL_ERR_PK_FILE_IO_ERROR) )
            polarssl_snprintf( buf, buflen, "PK - Read/write of file failed" );
        if( use_ret == -(POLARSSL_ERR_PK_KEY_INVALID_VERSION) )
            polarssl_snprintf( buf, buflen, "PK - Unsupported key version" );
        if( use_ret == -(POLARSSL_ERR_PK_KEY_INVALID_FORMAT) )
            polarssl_snprintf( buf, buflen, "PK - Invalid key tag or value" );
        if( use_ret == -(POLARSSL_ERR_PK_UNKNOWN_PK_ALG) )
            polarssl_snprintf( buf, buflen, "PK - Key algorithm is unsupported (only RSA and EC are supported)" );
        if( use_ret == -(POLARSSL_ERR_PK_PASSWORD_REQUIRED) )
            polarssl_snprintf( buf, buflen, "PK - Private key password can't be empty" );
        if( use_ret == -(POLARSSL_ERR_PK_PASSWORD_MISMATCH) )
            polarssl_snprintf( buf, buflen, "PK - Given private key password does not allow for correct decryption" );
        if( use_ret == -(POLARSSL_ERR_PK_INVALID_PUBKEY) )
            polarssl_snprintf( buf, buflen, "PK - The pubkey tag or value is invalid (only RSA and EC are supported)" );
        if( use_ret == -(POLARSSL_ERR_PK_INVALID_ALG) )
            polarssl_snprintf( buf, buflen, "PK - The algorithm tag or value is invalid" );
        if( use_ret == -(POLARSSL_ERR_PK_UNKNOWN_NAMED_CURVE) )
            polarssl_snprintf( buf, buflen, "PK - Elliptic curve is unsupported (only NIST curves are supported)" );
        if( use_ret == -(POLARSSL_ERR_PK_FEATURE_UNAVAILABLE) )
            polarssl_snprintf( buf, buflen, "PK - Unavailable feature, e.g. RSA disabled for RSA key" );
        if( use_ret == -(POLARSSL_ERR_PK_SIG_LEN_MISMATCH) )
            polarssl_snprintf( buf, buflen, "PK - The signature is valid but its length is less than expected" );
#endif /* POLARSSL_PK_C */

#if defined(POLARSSL_PKCS12_C)
        if( use_ret == -(POLARSSL_ERR_PKCS12_BAD_INPUT_DATA) )
            polarssl_snprintf( buf, buflen, "PKCS12 - Bad input parameters to function" );
        if( use_ret == -(POLARSSL_ERR_PKCS12_FEATURE_UNAVAILABLE) )
            polarssl_snprintf( buf, buflen, "PKCS12 - Feature not available, e.g. unsupported encryption scheme" );
        if( use_ret == -(POLARSSL_ERR_PKCS12_PBE_INVALID_FORMAT) )
            polarssl_snprintf( buf, buflen, "PKCS12 - PBE ASN.1 data not as expected" );
        if( use_ret == -(POLARSSL_ERR_PKCS12_PASSWORD_MISMATCH) )
            polarssl_snprintf( buf, buflen, "PKCS12 - Given private key password does not allow for correct decryption" );
#endif /* POLARSSL_PKCS12_C */

#if defined(POLARSSL_PKCS5_C)
        if( use_ret == -(POLARSSL_ERR_PKCS5_BAD_INPUT_DATA) )
            polarssl_snprintf( buf, buflen, "PKCS5 - Bad input parameters to function" );
        if( use_ret == -(POLARSSL_ERR_PKCS5_INVALID_FORMAT) )
            polarssl_snprintf( buf, buflen, "PKCS5 - Unexpected ASN.1 data" );
        if( use_ret == -(POLARSSL_ERR_PKCS5_FEATURE_UNAVAILABLE) )
            polarssl_snprintf( buf, buflen, "PKCS5 - Requested encryption or digest alg not available" );
        if( use_ret == -(POLARSSL_ERR_PKCS5_PASSWORD_MISMATCH) )
            polarssl_snprintf( buf, buflen, "PKCS5 - Given private key password does not allow for correct decryption" );
#endif /* POLARSSL_PKCS5_C */

#if defined(POLARSSL_RSA_C)
        if( use_ret == -(POLARSSL_ERR_RSA_BAD_INPUT_DATA) )
            polarssl_snprintf( buf, buflen, "RSA - Bad input parameters to function" );
        if( use_ret == -(POLARSSL_ERR_RSA_INVALID_PADDING) )
            polarssl_snprintf( buf, buflen, "RSA - Input data contains invalid padding and is rejected" );
        if( use_ret == -(POLARSSL_ERR_RSA_KEY_GEN_FAILED) )
            polarssl_snprintf( buf, buflen, "RSA - Something failed during generation of a key" );
        if( use_ret == -(POLARSSL_ERR_RSA_KEY_CHECK_FAILED) )
            polarssl_snprintf( buf, buflen, "RSA - Key failed to pass the library's validity check" );
        if( use_ret == -(POLARSSL_ERR_RSA_PUBLIC_FAILED) )
            polarssl_snprintf( buf, buflen, "RSA - The public key operation failed" );
        if( use_ret == -(POLARSSL_ERR_RSA_PRIVATE_FAILED) )
            polarssl_snprintf( buf, buflen, "RSA - The private key operation failed" );
        if( use_ret == -(POLARSSL_ERR_RSA_VERIFY_FAILED) )
            polarssl_snprintf( buf, buflen, "RSA - The PKCS#1 verification failed" );
        if( use_ret == -(POLARSSL_ERR_RSA_OUTPUT_TOO_LARGE) )
            polarssl_snprintf( buf, buflen, "RSA - The output buffer for decryption is not large enough" );
        if( use_ret == -(POLARSSL_ERR_RSA_RNG_FAILED) )
            polarssl_snprintf( buf, buflen, "RSA - The random generator failed to generate non-zeros" );
#endif /* POLARSSL_RSA_C */

#if defined(POLARSSL_SSL_TLS_C)
        if( use_ret == -(POLARSSL_ERR_SSL_FEATURE_UNAVAILABLE) )
            polarssl_snprintf( buf, buflen, "SSL - The requested feature is not available" );
        if( use_ret == -(POLARSSL_ERR_SSL_BAD_INPUT_DATA) )
            polarssl_snprintf( buf, buflen, "SSL - Bad input parameters to function" );
        if( use_ret == -(POLARSSL_ERR_SSL_INVALID_MAC) )
            polarssl_snprintf( buf, buflen, "SSL - Verification of the message MAC failed" );
        if( use_ret == -(POLARSSL_ERR_SSL_INVALID_RECORD) )
            polarssl_snprintf( buf, buflen, "SSL - An invalid SSL record was received" );
        if( use_ret == -(POLARSSL_ERR_SSL_CONN_EOF) )
            polarssl_snprintf( buf, buflen, "SSL - The connection indicated an EOF" );
        if( use_ret == -(POLARSSL_ERR_SSL_UNKNOWN_CIPHER) )
            polarssl_snprintf( buf, buflen, "SSL - An unknown cipher was received" );
        if( use_ret == -(POLARSSL_ERR_SSL_NO_CIPHER_CHOSEN) )
            polarssl_snprintf( buf, buflen, "SSL - The server has no ciphersuites in common with the client" );
        if( use_ret == -(POLARSSL_ERR_SSL_NO_RNG) )
            polarssl_snprintf( buf, buflen, "SSL - No RNG was provided to the SSL module" );
        if( use_ret == -(POLARSSL_ERR_SSL_NO_CLIENT_CERTIFICATE) )
            polarssl_snprintf( buf, buflen, "SSL - No client certification received from the client, but required by the authentication mode" );
        if( use_ret == -(POLARSSL_ERR_SSL_CERTIFICATE_TOO_LARGE) )
            polarssl_snprintf( buf, buflen, "SSL - Our own certificate(s) is/are too large to send in an SSL message" );
        if( use_ret == -(POLARSSL_ERR_SSL_CERTIFICATE_REQUIRED) )
            polarssl_snprintf( buf, buflen, "SSL - The own certificate is not set, but needed by the server" );
        if( use_ret == -(POLARSSL_ERR_SSL_PRIVATE_KEY_REQUIRED) )
            polarssl_snprintf( buf, buflen, "SSL - The own private key or pre-shared key is not set, but needed" );
        if( use_ret == -(POLARSSL_ERR_SSL_CA_CHAIN_REQUIRED) )
            polarssl_snprintf( buf, buflen, "SSL - No CA Chain is set, but required to operate" );
        if( use_ret == -(POLARSSL_ERR_SSL_UNEXPECTED_MESSAGE) )
            polarssl_snprintf( buf, buflen, "SSL - An unexpected message was received from our peer" );
        if( use_ret == -(POLARSSL_ERR_SSL_FATAL_ALERT_MESSAGE) )
        {
            polarssl_snprintf( buf, buflen, "SSL - A fatal alert message was received from our peer" );
            return;
        }
        if( use_ret == -(POLARSSL_ERR_SSL_PEER_VERIFY_FAILED) )
            polarssl_snprintf( buf, buflen, "SSL - Verification of our peer failed" );
        if( use_ret == -(POLARSSL_ERR_SSL_PEER_CLOSE_NOTIFY) )
            polarssl_snprintf( buf, buflen, "SSL - The peer notified us that the connection is going to be closed" );
        if( use_ret == -(POLARSSL_ERR_SSL_BAD_HS_CLIENT_HELLO) )
            polarssl_snprintf( buf, buflen, "SSL - Processing of the ClientHello handshake message failed" );
        if( use_ret == -(POLARSSL_ERR_SSL_BAD_HS_SERVER_HELLO) )
            polarssl_snprintf( buf, buflen, "SSL - Processing of the ServerHello handshake message failed" );
        if( use_ret == -(POLARSSL_ERR_SSL_BAD_HS_CERTIFICATE) )
            polarssl_snprintf( buf, buflen, "SSL - Processing of the Certificate handshake message failed" );
        if( use_ret == -(POLARSSL_ERR_SSL_BAD_HS_CERTIFICATE_REQUEST) )
            polarssl_snprintf( buf, buflen, "SSL - Processing of the CertificateRequest handshake message failed" );
        if( use_ret == -(POLARSSL_ERR_SSL_BAD_HS_SERVER_KEY_EXCHANGE) )
            polarssl_snprintf( buf, buflen, "SSL - Processing of the ServerKeyExchange handshake message failed" );
        if( use_ret == -(POLARSSL_ERR_SSL_BAD_HS_SERVER_HELLO_DONE) )
            polarssl_snprintf( buf, buflen, "SSL - Processing of the ServerHelloDone handshake message failed" );
        if( use_ret == -(POLARSSL_ERR_SSL_BAD_HS_CLIENT_KEY_EXCHANGE) )
            polarssl_snprintf( buf, buflen, "SSL - Processing of the ClientKeyExchange handshake message failed" );
        if( use_ret == -(POLARSSL_ERR_SSL_BAD_HS_CLIENT_KEY_EXCHANGE_RP) )
            polarssl_snprintf( buf, buflen, "SSL - Processing of the ClientKeyExchange handshake message failed in DHM / ECDH Read Public" );
        if( use_ret == -(POLARSSL_ERR_SSL_BAD_HS_CLIENT_KEY_EXCHANGE_CS) )
            polarssl_snprintf( buf, buflen, "SSL - Processing of the ClientKeyExchange handshake message failed in DHM / ECDH Calculate Secret" );
        if( use_ret == -(POLARSSL_ERR_SSL_BAD_HS_CERTIFICATE_VERIFY) )
            polarssl_snprintf( buf, buflen, "SSL - Processing of the CertificateVerify handshake message failed" );
        if( use_ret == -(POLARSSL_ERR_SSL_BAD_HS_CHANGE_CIPHER_SPEC) )
            polarssl_snprintf( buf, buflen, "SSL - Processing of the ChangeCipherSpec handshake message failed" );
        if( use_ret == -(POLARSSL_ERR_SSL_BAD_HS_FINISHED) )
            polarssl_snprintf( buf, buflen, "SSL - Processing of the Finished handshake message failed" );
        if( use_ret == -(POLARSSL_ERR_SSL_MALLOC_FAILED) )
            polarssl_snprintf( buf, buflen, "SSL - Memory allocation failed" );
        if( use_ret == -(POLARSSL_ERR_SSL_HW_ACCEL_FAILED) )
            polarssl_snprintf( buf, buflen, "SSL - Hardware acceleration function returned with error" );
        if( use_ret == -(POLARSSL_ERR_SSL_HW_ACCEL_FALLTHROUGH) )
            polarssl_snprintf( buf, buflen, "SSL - Hardware acceleration function skipped / left alone data" );
        if( use_ret == -(POLARSSL_ERR_SSL_COMPRESSION_FAILED) )
            polarssl_snprintf( buf, buflen, "SSL - Processing of the compression / decompression failed" );
        if( use_ret == -(POLARSSL_ERR_SSL_BAD_HS_PROTOCOL_VERSION) )
            polarssl_snprintf( buf, buflen, "SSL - Handshake protocol not within min/max boundaries" );
        if( use_ret == -(POLARSSL_ERR_SSL_BAD_HS_NEW_SESSION_TICKET) )
            polarssl_snprintf( buf, buflen, "SSL - Processing of the NewSessionTicket handshake message failed" );
        if( use_ret == -(POLARSSL_ERR_SSL_SESSION_TICKET_EXPIRED) )
            polarssl_snprintf( buf, buflen, "SSL - Session ticket has expired" );
        if( use_ret == -(POLARSSL_ERR_SSL_PK_TYPE_MISMATCH) )
            polarssl_snprintf( buf, buflen, "SSL - Public key type mismatch (eg, asked for RSA key exchange and presented EC key)" );
        if( use_ret == -(POLARSSL_ERR_SSL_UNKNOWN_IDENTITY) )
            polarssl_snprintf( buf, buflen, "SSL - Unknown identity received (eg, PSK identity)" );
        if( use_ret == -(POLARSSL_ERR_SSL_INTERNAL_ERROR) )
            polarssl_snprintf( buf, buflen, "SSL - Internal error (eg, unexpected failure in lower-level module)" );
        if( use_ret == -(POLARSSL_ERR_SSL_COUNTER_WRAPPING) )
            polarssl_snprintf( buf, buflen, "SSL - A counter would wrap (eg, too many messages exchanged)" );
        if( use_ret == -(POLARSSL_ERR_SSL_WAITING_SERVER_HELLO_RENEGO) )
            polarssl_snprintf( buf, buflen, "SSL - Unexpected message at ServerHello in renegotiation" );
        if( use_ret == -(POLARSSL_ERR_SSL_NO_USABLE_CIPHERSUITE) )
            polarssl_snprintf( buf, buflen, "SSL - None of the common ciphersuites is usable (eg, no suitable certificate, see debug messages)" );
#endif /* POLARSSL_SSL_TLS_C */

#if defined(POLARSSL_X509_USE_C) || defined(POLARSSL_X509_CREATE_C)
        if( use_ret == -(POLARSSL_ERR_X509_FEATURE_UNAVAILABLE) )
            polarssl_snprintf( buf, buflen, "X509 - Unavailable feature, e.g. RSA hashing/encryption combination" );
        if( use_ret == -(POLARSSL_ERR_X509_UNKNOWN_OID) )
            polarssl_snprintf( buf, buflen, "X509 - Requested OID is unknown" );
        if( use_ret == -(POLARSSL_ERR_X509_INVALID_FORMAT) )
            polarssl_snprintf( buf, buflen, "X509 - The CRT/CRL/CSR format is invalid, e.g. different type expected" );
        if( use_ret == -(POLARSSL_ERR_X509_INVALID_VERSION) )
            polarssl_snprintf( buf, buflen, "X509 - The CRT/CRL/CSR version element is invalid" );
        if( use_ret == -(POLARSSL_ERR_X509_INVALID_SERIAL) )
            polarssl_snprintf( buf, buflen, "X509 - The serial tag or value is invalid" );
        if( use_ret == -(POLARSSL_ERR_X509_INVALID_ALG) )
            polarssl_snprintf( buf, buflen, "X509 - The algorithm tag or value is invalid" );
        if( use_ret == -(POLARSSL_ERR_X509_INVALID_NAME) )
            polarssl_snprintf( buf, buflen, "X509 - The name tag or value is invalid" );
        if( use_ret == -(POLARSSL_ERR_X509_INVALID_DATE) )
            polarssl_snprintf( buf, buflen, "X509 - The date tag or value is invalid" );
        if( use_ret == -(POLARSSL_ERR_X509_INVALID_SIGNATURE) )
            polarssl_snprintf( buf, buflen, "X509 - The signature tag or value invalid" );
        if( use_ret == -(POLARSSL_ERR_X509_INVALID_EXTENSIONS) )
            polarssl_snprintf( buf, buflen, "X509 - The extension tag or value is invalid" );
        if( use_ret == -(POLARSSL_ERR_X509_UNKNOWN_VERSION) )
            polarssl_snprintf( buf, buflen, "X509 - CRT/CRL/CSR has an unsupported version number" );
        if( use_ret == -(POLARSSL_ERR_X509_UNKNOWN_SIG_ALG) )
            polarssl_snprintf( buf, buflen, "X509 - Signature algorithm (oid) is unsupported" );
        if( use_ret == -(POLARSSL_ERR_X509_SIG_MISMATCH) )
            polarssl_snprintf( buf, buflen, "X509 - Signature algorithms do not match. (see \\c ::x509_crt sig_oid)" );
        if( use_ret == -(POLARSSL_ERR_X509_CERT_VERIFY_FAILED) )
            polarssl_snprintf( buf, buflen, "X509 - Certificate verification failed, e.g. CRL, CA or signature check failed" );
        if( use_ret == -(POLARSSL_ERR_X509_CERT_UNKNOWN_FORMAT) )
            polarssl_snprintf( buf, buflen, "X509 - Format not recognized as DER or PEM" );
        if( use_ret == -(POLARSSL_ERR_X509_BAD_INPUT_DATA) )
            polarssl_snprintf( buf, buflen, "X509 - Input invalid" );
        if( use_ret == -(POLARSSL_ERR_X509_MALLOC_FAILED) )
            polarssl_snprintf( buf, buflen, "X509 - Allocation of memory failed" );
        if( use_ret == -(POLARSSL_ERR_X509_FILE_IO_ERROR) )
            polarssl_snprintf( buf, buflen, "X509 - Read/write of file failed" );
#endif /* POLARSSL_X509_USE,X509_CREATE_C */
        // END generated code

        // START custom added code
#if defined(POLARSSL_KDF_C)
        if( use_ret == -(POLARSSL_ERR_KDF_BAD_INPUT_DATA) )
            snprintf( buf, buflen, "KDF - Bad input parameters to function" );
#endif /* POLARSSL_KDF_C */
#if defined(POLARSSL_ECIES_C)
        if( use_ret == -(POLARSSL_ERR_ECIES_BAD_INPUT_DATA) )
            snprintf( buf, buflen, "ECIES - Bad input parameters to function" );
        if( use_ret == -(POLARSSL_ERR_ECIES_OUTPUT_TOO_SMALL) )
            snprintf( buf, buflen, "ECIES - Buffer is too small to write to" );
        if( use_ret == -(POLARSSL_ERR_ECIES_MALFORMED_DATA) )
            snprintf( buf, buflen, "ECIES - Encrypted data is malformed" );
        if( use_ret == -(POLARSSL_ERR_ECIES_MALLOC_FAILED) )
            snprintf( buf, buflen, "ECIES - Allocation of memory failed" );
#endif /* POLARSSL_ECIES_C */
        // END custom added code

        if( strlen( buf ) == 0 )
            polarssl_snprintf( buf, buflen, "UNKNOWN ERROR CODE (%04X)", use_ret );
    }

    use_ret = ret & ~0xFF80;

    if( use_ret == 0 )
        return;

    // If high level code is present, make a concatenation between both
    // error strings.
    //
    len = strlen( buf );

    if( len > 0 )
    {
        if( buflen - len < 5 )
            return;

        polarssl_snprintf( buf + len, buflen - len, " : " );

        buf += len + 3;
        buflen -= len + 3;
    }

    // Low level error codes
    //
    // BEGIN generated code
#if defined(POLARSSL_AES_C)
    if( use_ret == -(POLARSSL_ERR_AES_INVALID_KEY_LENGTH) )
        polarssl_snprintf( buf, buflen, "AES - Invalid key length" );
    if( use_ret == -(POLARSSL_ERR_AES_INVALID_INPUT_LENGTH) )
        polarssl_snprintf( buf, buflen, "AES - Invalid data input length" );
#endif /* POLARSSL_AES_C */

#if defined(POLARSSL_ASN1_PARSE_C)
    if( use_ret == -(POLARSSL_ERR_ASN1_OUT_OF_DATA) )
        polarssl_snprintf( buf, buflen, "ASN1 - Out of data when parsing an ASN1 data structure" );
    if( use_ret == -(POLARSSL_ERR_ASN1_UNEXPECTED_TAG) )
        polarssl_snprintf( buf, buflen, "ASN1 - ASN1 tag was of an unexpected value" );
    if( use_ret == -(POLARSSL_ERR_ASN1_INVALID_LENGTH) )
        polarssl_snprintf( buf, buflen, "ASN1 - Error when trying to determine the length or invalid length" );
    if( use_ret == -(POLARSSL_ERR_ASN1_LENGTH_MISMATCH) )
        polarssl_snprintf( buf, buflen, "ASN1 - Actual length differs from expected length" );
    if( use_ret == -(POLARSSL_ERR_ASN1_INVALID_DATA) )
        polarssl_snprintf( buf, buflen, "ASN1 - Data is invalid. (not used)" );
    if( use_ret == -(POLARSSL_ERR_ASN1_MALLOC_FAILED) )
        polarssl_snprintf( buf, buflen, "ASN1 - Memory allocation failed" );
    if( use_ret == -(POLARSSL_ERR_ASN1_BUF_TOO_SMALL) )
        polarssl_snprintf( buf, buflen, "ASN1 - Buffer too small when writing ASN.1 data structure" );
#endif /* POLARSSL_ASN1_PARSE_C */

#if defined(POLARSSL_BASE64_C)
    if( use_ret == -(POLARSSL_ERR_BASE64_BUFFER_TOO_SMALL) )
        polarssl_snprintf( buf, buflen, "BASE64 - Output buffer too small" );
    if( use_ret == -(POLARSSL_ERR_BASE64_INVALID_CHARACTER) )
        polarssl_snprintf( buf, buflen, "BASE64 - Invalid character in input" );
#endif /* POLARSSL_BASE64_C */

#if defined(POLARSSL_BIGNUM_C)
    if( use_ret == -(POLARSSL_ERR_MPI_FILE_IO_ERROR) )
        polarssl_snprintf( buf, buflen, "BIGNUM - An error occurred while reading from or writing to a file" );
    if( use_ret == -(POLARSSL_ERR_MPI_BAD_INPUT_DATA) )
        polarssl_snprintf( buf, buflen, "BIGNUM - Bad input parameters to function" );
    if( use_ret == -(POLARSSL_ERR_MPI_INVALID_CHARACTER) )
        polarssl_snprintf( buf, buflen, "BIGNUM - There is an invalid character in the digit string" );
    if( use_ret == -(POLARSSL_ERR_MPI_BUFFER_TOO_SMALL) )
        polarssl_snprintf( buf, buflen, "BIGNUM - The buffer is too small to write to" );
    if( use_ret == -(POLARSSL_ERR_MPI_NEGATIVE_VALUE) )
        polarssl_snprintf( buf, buflen, "BIGNUM - The input arguments are negative or result in illegal output" );
    if( use_ret == -(POLARSSL_ERR_MPI_DIVISION_BY_ZERO) )
        polarssl_snprintf( buf, buflen, "BIGNUM - The input argument for division is zero, which is not allowed" );
    if( use_ret == -(POLARSSL_ERR_MPI_NOT_ACCEPTABLE) )
        polarssl_snprintf( buf, buflen, "BIGNUM - The input arguments are not acceptable" );
    if( use_ret == -(POLARSSL_ERR_MPI_MALLOC_FAILED) )
        polarssl_snprintf( buf, buflen, "BIGNUM - Memory allocation failed" );
#endif /* POLARSSL_BIGNUM_C */

#if defined(POLARSSL_BLOWFISH_C)
    if( use_ret == -(POLARSSL_ERR_BLOWFISH_INVALID_KEY_LENGTH) )
        polarssl_snprintf( buf, buflen, "BLOWFISH - Invalid key length" );
    if( use_ret == -(POLARSSL_ERR_BLOWFISH_INVALID_INPUT_LENGTH) )
        polarssl_snprintf( buf, buflen, "BLOWFISH - Invalid data input length" );
#endif /* POLARSSL_BLOWFISH_C */

#if defined(POLARSSL_CAMELLIA_C)
    if( use_ret == -(POLARSSL_ERR_CAMELLIA_INVALID_KEY_LENGTH) )
        polarssl_snprintf( buf, buflen, "CAMELLIA - Invalid key length" );
    if( use_ret == -(POLARSSL_ERR_CAMELLIA_INVALID_INPUT_LENGTH) )
        polarssl_snprintf( buf, buflen, "CAMELLIA - Invalid data input length" );
#endif /* POLARSSL_CAMELLIA_C */

#if defined(POLARSSL_CCM_C)
    if( use_ret == -(POLARSSL_ERR_CCM_BAD_INPUT) )
        polarssl_snprintf( buf, buflen, "CCM - Bad input parameters to function" );
    if( use_ret == -(POLARSSL_ERR_CCM_AUTH_FAILED) )
        polarssl_snprintf( buf, buflen, "CCM - Authenticated decryption failed" );
#endif /* POLARSSL_CCM_C */

#if defined(POLARSSL_CTR_DRBG_C)
    if( use_ret == -(POLARSSL_ERR_CTR_DRBG_ENTROPY_SOURCE_FAILED) )
        polarssl_snprintf( buf, buflen, "CTR_DRBG - The entropy source failed" );
    if( use_ret == -(POLARSSL_ERR_CTR_DRBG_REQUEST_TOO_BIG) )
        polarssl_snprintf( buf, buflen, "CTR_DRBG - Too many random requested in single call" );
    if( use_ret == -(POLARSSL_ERR_CTR_DRBG_INPUT_TOO_BIG) )
        polarssl_snprintf( buf, buflen, "CTR_DRBG - Input too large (Entropy + additional)" );
    if( use_ret == -(POLARSSL_ERR_CTR_DRBG_FILE_IO_ERROR) )
        polarssl_snprintf( buf, buflen, "CTR_DRBG - Read/write error in file" );
#endif /* POLARSSL_CTR_DRBG_C */

#if defined(POLARSSL_DES_C)
    if( use_ret == -(POLARSSL_ERR_DES_INVALID_INPUT_LENGTH) )
        polarssl_snprintf( buf, buflen, "DES - The data input has an invalid length" );
#endif /* POLARSSL_DES_C */

#if defined(POLARSSL_ENTROPY_C)
    if( use_ret == -(POLARSSL_ERR_ENTROPY_SOURCE_FAILED) )
        polarssl_snprintf( buf, buflen, "ENTROPY - Critical entropy source failure" );
    if( use_ret == -(POLARSSL_ERR_ENTROPY_MAX_SOURCES) )
        polarssl_snprintf( buf, buflen, "ENTROPY - No more sources can be added" );
    if( use_ret == -(POLARSSL_ERR_ENTROPY_NO_SOURCES_DEFINED) )
        polarssl_snprintf( buf, buflen, "ENTROPY - No sources have been added to poll" );
    if( use_ret == -(POLARSSL_ERR_ENTROPY_FILE_IO_ERROR) )
        polarssl_snprintf( buf, buflen, "ENTROPY - Read/write error in file" );
#endif /* POLARSSL_ENTROPY_C */

#if defined(POLARSSL_GCM_C)
    if( use_ret == -(POLARSSL_ERR_GCM_AUTH_FAILED) )
        polarssl_snprintf( buf, buflen, "GCM - Authenticated decryption failed" );
    if( use_ret == -(POLARSSL_ERR_GCM_BAD_INPUT) )
        polarssl_snprintf( buf, buflen, "GCM - Bad input parameters to function" );
#endif /* POLARSSL_GCM_C */

#if defined(POLARSSL_HMAC_DRBG_C)
    if( use_ret == -(POLARSSL_ERR_HMAC_DRBG_REQUEST_TOO_BIG) )
        polarssl_snprintf( buf, buflen, "HMAC_DRBG - Too many random requested in single call" );
    if( use_ret == -(POLARSSL_ERR_HMAC_DRBG_INPUT_TOO_BIG) )
        polarssl_snprintf( buf, buflen, "HMAC_DRBG - Input too large (Entropy + additional)" );
    if( use_ret == -(POLARSSL_ERR_HMAC_DRBG_FILE_IO_ERROR) )
        polarssl_snprintf( buf, buflen, "HMAC_DRBG - Read/write error in file" );
    if( use_ret == -(POLARSSL_ERR_HMAC_DRBG_ENTROPY_SOURCE_FAILED) )
        polarssl_snprintf( buf, buflen, "HMAC_DRBG - The entropy source failed" );
#endif /* POLARSSL_HMAC_DRBG_C */

#if defined(POLARSSL_MD2_C)
    if( use_ret == -(POLARSSL_ERR_MD2_FILE_IO_ERROR) )
        polarssl_snprintf( buf, buflen, "MD2 - Read/write error in file" );
#endif /* POLARSSL_MD2_C */

#if defined(POLARSSL_MD4_C)
    if( use_ret == -(POLARSSL_ERR_MD4_FILE_IO_ERROR) )
        polarssl_snprintf( buf, buflen, "MD4 - Read/write error in file" );
#endif /* POLARSSL_MD4_C */

#if defined(POLARSSL_MD5_C)
    if( use_ret == -(POLARSSL_ERR_MD5_FILE_IO_ERROR) )
        polarssl_snprintf( buf, buflen, "MD5 - Read/write error in file" );
#endif /* POLARSSL_MD5_C */

#if defined(POLARSSL_NET_C)
    if( use_ret == -(POLARSSL_ERR_NET_UNKNOWN_HOST) )
        polarssl_snprintf( buf, buflen, "NET - Failed to get an IP address for the given hostname" );
    if( use_ret == -(POLARSSL_ERR_NET_SOCKET_FAILED) )
        polarssl_snprintf( buf, buflen, "NET - Failed to open a socket" );
    if( use_ret == -(POLARSSL_ERR_NET_CONNECT_FAILED) )
        polarssl_snprintf( buf, buflen, "NET - The connection to the given server / port failed" );
    if( use_ret == -(POLARSSL_ERR_NET_BIND_FAILED) )
        polarssl_snprintf( buf, buflen, "NET - Binding of the socket failed" );
    if( use_ret == -(POLARSSL_ERR_NET_LISTEN_FAILED) )
        polarssl_snprintf( buf, buflen, "NET - Could not listen on the socket" );
    if( use_ret == -(POLARSSL_ERR_NET_ACCEPT_FAILED) )
        polarssl_snprintf( buf, buflen, "NET - Could not accept the incoming connection" );
    if( use_ret == -(POLARSSL_ERR_NET_RECV_FAILED) )
        polarssl_snprintf( buf, buflen, "NET - Reading information from the socket failed" );
    if( use_ret == -(POLARSSL_ERR_NET_SEND_FAILED) )
        polarssl_snprintf( buf, buflen, "NET - Sending information through the socket failed" );
    if( use_ret == -(POLARSSL_ERR_NET_CONN_RESET) )
        polarssl_snprintf( buf, buflen, "NET - Connection was reset by peer" );
    if( use_ret == -(POLARSSL_ERR_NET_WANT_READ) )
        polarssl_snprintf( buf, buflen, "NET - Connection requires a read call" );
    if( use_ret == -(POLARSSL_ERR_NET_WANT_WRITE) )
        polarssl_snprintf( buf, buflen, "NET - Connection requires a write call" );
#endif /* POLARSSL_NET_C */

#if defined(POLARSSL_OID_C)
    if( use_ret == -(POLARSSL_ERR_OID_NOT_FOUND) )
        polarssl_snprintf( buf, buflen, "OID - OID is not found" );
    if( use_ret == -(POLARSSL_ERR_OID_BUF_TOO_SMALL) )
        polarssl_snprintf( buf, buflen, "OID - output buffer is too small" );
#endif /* POLARSSL_OID_C */

#if defined(POLARSSL_PADLOCK_C)
    if( use_ret == -(POLARSSL_ERR_PADLOCK_DATA_MISALIGNED) )
        polarssl_snprintf( buf, buflen, "PADLOCK - Input data should be aligned" );
#endif /* POLARSSL_PADLOCK_C */

#if defined(POLARSSL_PBKDF2_C)
    if( use_ret == -(POLARSSL_ERR_PBKDF2_BAD_INPUT_DATA) )
        polarssl_snprintf( buf, buflen, "PBKDF2 - Bad input parameters to function" );
#endif /* POLARSSL_PBKDF2_C */

#if defined(POLARSSL_RIPEMD160_C)
    if( use_ret == -(POLARSSL_ERR_RIPEMD160_FILE_IO_ERROR) )
        polarssl_snprintf( buf, buflen, "RIPEMD160 - Read/write error in file" );
#endif /* POLARSSL_RIPEMD160_C */

#if defined(POLARSSL_SHA1_C)
    if( use_ret == -(POLARSSL_ERR_SHA1_FILE_IO_ERROR) )
        polarssl_snprintf( buf, buflen, "SHA1 - Read/write error in file" );
#endif /* POLARSSL_SHA1_C */

#if defined(POLARSSL_SHA256_C)
    if( use_ret == -(POLARSSL_ERR_SHA256_FILE_IO_ERROR) )
        polarssl_snprintf( buf, buflen, "SHA256 - Read/write error in file" );
#endif /* POLARSSL_SHA256_C */

#if defined(POLARSSL_SHA512_C)
    if( use_ret == -(POLARSSL_ERR_SHA512_FILE_IO_ERROR) )
        polarssl_snprintf( buf, buflen, "SHA512 - Read/write error in file" );
#endif /* POLARSSL_SHA512_C */

#if defined(POLARSSL_THREADING_C)
    if( use_ret == -(POLARSSL_ERR_THREADING_FEATURE_UNAVAILABLE) )
        polarssl_snprintf( buf, buflen, "THREADING - The selected feature is not available" );
    if( use_ret == -(POLARSSL_ERR_THREADING_BAD_INPUT_DATA) )
        polarssl_snprintf( buf, buflen, "THREADING - Bad input parameters to function" );
    if( use_ret == -(POLARSSL_ERR_THREADING_MUTEX_ERROR) )
        polarssl_snprintf( buf, buflen, "THREADING - Locking / unlocking / free failed with error code" );
#endif /* POLARSSL_THREADING_C */

#if defined(POLARSSL_XTEA_C)
    if( use_ret == -(POLARSSL_ERR_XTEA_INVALID_INPUT_LENGTH) )
        polarssl_snprintf( buf, buflen, "XTEA - The data input has an invalid length" );
#endif /* POLARSSL_XTEA_C */
    // END generated code

    // START custom added code
#if defined(POLARSSL_KDF1_C)
    if( use_ret == -(POLARSSL_ERR_KDF1_BAD_INPUT_DATA) )
        snprintf( buf, buflen, "KDF1 - Bad input parameters to function" );
#endif /* POLARSSL_KDF1_C */

#if defined(POLARSSL_KDF2_C)
    if( use_ret == -(POLARSSL_ERR_KDF2_BAD_INPUT_DATA) )
        snprintf( buf, buflen, "KDF2 - Bad input parameters to function" );
#endif /* POLARSSL_KDF2_C */
    // END custom added code

    if( strlen( buf ) != 0 )
        return;

    polarssl_snprintf( buf, buflen, "UNKNOWN ERROR CODE (%04X)", use_ret );
}

#if defined(POLARSSL_ERROR_STRERROR_BC)
void error_strerror( int ret, char *buf, size_t buflen )
{
    polarssl_strerror( ret, buf, buflen );
}
#endif /* POLARSSL_ERROR_STRERROR_BC */

#else /* POLARSSL_ERROR_C */

#if defined(POLARSSL_ERROR_STRERROR_DUMMY)

/*
 * Provide an non-function in case POLARSSL_ERROR_C is not defined
 */
void polarssl_strerror( int ret, char *buf, size_t buflen )
{
    ((void) ret);

    if( buflen > 0 )
        buf[0] = '\0';
}

#if defined(POLARSSL_ERROR_STRERROR_BC)
void error_strerror( int ret, char *buf, size_t buflen )
{
    polarssl_strerror( ret, buf, buflen );
}
#endif /* POLARSSL_ERROR_STRERROR_BC */
#endif /* POLARSSL_ERROR_STRERROR_DUMMY */

#endif /* POLARSSL_ERROR_C */<|MERGE_RESOLUTION|>--- conflicted
+++ resolved
@@ -181,7 +181,6 @@
 #include "polarssl/xtea.h"
 #endif
 
-<<<<<<< HEAD
 #if defined(POLARSSL_KDF_C)
 #include "polarssl/kdf.h"
 #endif
@@ -198,11 +197,6 @@
 #include "polarssl/ecies.h"
 #endif
 
-#include <stdio.h>
-#include <string.h>
-
-=======
->>>>>>> 89789be8
 #if defined(_MSC_VER) && !defined  snprintf && !defined(EFIX64) && \
     !defined(EFI32)
 #define  snprintf  _snprintf
@@ -524,17 +518,17 @@
         // START custom added code
 #if defined(POLARSSL_KDF_C)
         if( use_ret == -(POLARSSL_ERR_KDF_BAD_INPUT_DATA) )
-            snprintf( buf, buflen, "KDF - Bad input parameters to function" );
+            polarssl_snprintf( buf, buflen, "KDF - Bad input parameters to function" );
 #endif /* POLARSSL_KDF_C */
 #if defined(POLARSSL_ECIES_C)
         if( use_ret == -(POLARSSL_ERR_ECIES_BAD_INPUT_DATA) )
-            snprintf( buf, buflen, "ECIES - Bad input parameters to function" );
+            polarssl_snprintf( buf, buflen, "ECIES - Bad input parameters to function" );
         if( use_ret == -(POLARSSL_ERR_ECIES_OUTPUT_TOO_SMALL) )
-            snprintf( buf, buflen, "ECIES - Buffer is too small to write to" );
+            polarssl_snprintf( buf, buflen, "ECIES - Buffer is too small to write to" );
         if( use_ret == -(POLARSSL_ERR_ECIES_MALFORMED_DATA) )
-            snprintf( buf, buflen, "ECIES - Encrypted data is malformed" );
+            polarssl_snprintf( buf, buflen, "ECIES - Encrypted data is malformed" );
         if( use_ret == -(POLARSSL_ERR_ECIES_MALLOC_FAILED) )
-            snprintf( buf, buflen, "ECIES - Allocation of memory failed" );
+            polarssl_snprintf( buf, buflen, "ECIES - Allocation of memory failed" );
 #endif /* POLARSSL_ECIES_C */
         // END custom added code
 
@@ -777,12 +771,12 @@
     // START custom added code
 #if defined(POLARSSL_KDF1_C)
     if( use_ret == -(POLARSSL_ERR_KDF1_BAD_INPUT_DATA) )
-        snprintf( buf, buflen, "KDF1 - Bad input parameters to function" );
+        polarssl_snprintf( buf, buflen, "KDF1 - Bad input parameters to function" );
 #endif /* POLARSSL_KDF1_C */
 
 #if defined(POLARSSL_KDF2_C)
     if( use_ret == -(POLARSSL_ERR_KDF2_BAD_INPUT_DATA) )
-        snprintf( buf, buflen, "KDF2 - Bad input parameters to function" );
+        polarssl_snprintf( buf, buflen, "KDF2 - Bad input parameters to function" );
 #endif /* POLARSSL_KDF2_C */
     // END custom added code
 
