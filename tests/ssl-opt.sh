--- conflicted
+++ resolved
@@ -5192,14 +5192,10 @@
 # Since we don't support reading fragmented ClientHello yet,
 # up the MTU to 1450 (larger than ClientHello with session ticket,
 # but still smaller than client's Certificate to ensure fragmentation).
-<<<<<<< HEAD
-#
 # A resend on the client-side might happen if the server is
 # slow to reset, therefore omitting '-C "resend"' below.
-=======
 # reco_delay avoids races where the client reconnects before the server has
 # resumed listening, which would result in a spurious resend.
->>>>>>> 68ae351d
 not_with_valgrind # spurious resend due to timeout
 requires_config_enabled MBEDTLS_SSL_PROTO_DTLS
 requires_config_enabled MBEDTLS_RSA_C
