#!/usr/bin/env perl
#
# This file is part of mbed TLS (https://tls.mbed.org)
#
# Copyright (c) 2014-2016, ARM Limited, All Rights Reserved
#
# Purpose
#
# Comments and uncomments #define lines in the given header file and optionally
# sets their value or can get the value. This is to provide scripting control of
# what preprocessor symbols, and therefore what build time configuration flags
# are set in the 'config.h' file.
#
# Usage: config.pl [-f <file> | --file <file>] [-o | --force]
#                   [set <symbol> <value> | unset <symbol> | get <symbol> |
#                       full | realfull]
#
# Full usage description provided below.
#
# The following options are disabled instead of enabled with "full".
#
#   MBEDTLS_TEST_NULL_ENTROPY
#   MBEDTLS_DEPRECATED_REMOVED
#   MBEDTLS_HAVE_SSE2
#   MBEDTLS_PLATFORM_NO_STD_FUNCTIONS
#   MBEDTLS_ECP_DP_M221_ENABLED
#   MBEDTLS_ECP_DP_M383_ENABLED
#   MBEDTLS_ECP_DP_M511_ENABLED
#   MBEDTLS_NO_DEFAULT_ENTROPY_SOURCES
#   MBEDTLS_NO_PLATFORM_ENTROPY
<<<<<<< HEAD
#   MBEDTLS_RSA_NO_CRT
#   MBEDTLS_USE_PSA_CRYPTO
#       - experimental, and more an alternative implementation than a feature
=======
#   MBEDTLS_REMOVE_ARC4_CIPHERSUITES
#   MBEDTLS_REMOVE_3DES_CIPHERSUITES
#   MBEDTLS_SSL_HW_RECORD_ACCEL
#   MBEDTLS_RSA_NO_CRT
#   MBEDTLS_X509_ALLOW_EXTENSIONS_NON_V3
#   MBEDTLS_X509_ALLOW_UNSUPPORTED_CRITICAL_EXTENSION
#       - this could be enabled if the respective tests were adapted
#   MBEDTLS_ZLIB_SUPPORT
#   MBEDTLS_PKCS11_C
#   MBEDTLS_PSA_CRYPTO_SPM
#   MBEDTLS_PSA_INJECT_ENTROPY
#   MBEDTLS_ECP_RESTARTABLE
>>>>>>> ff645d98
#   and any symbol beginning _ALT
#

use warnings;
use strict;

my $config_file = "include/mbedtls/config.h";
my $usage = <<EOU;
$0 [-f <file> | --file <file>] [-o | --force]
                   [set <symbol> <value> | unset <symbol> | get <symbol> |
                        full | realfull | baremetal]

Commands
    set <symbol> [<value>]  - Uncomments or adds a #define for the <symbol> to
                              the configuration file, and optionally making it
                              of <value>.
                              If the symbol isn't present in the file an error
                              is returned.
    unset <symbol>          - Comments out the #define for the given symbol if
                              present in the configuration file.
    get <symbol>            - Finds the #define for the given symbol, returning
                              an exitcode of 0 if the symbol is found, and 1 if
                              not. The value of the symbol is output if one is
                              specified in the configuration file.
    full                    - Uncomments all #define's in the configuration file
                              excluding some reserved symbols, until the
                              'Module configuration options' section
    realfull                - Uncomments all #define's with no exclusions
    baremetal               - Sets full configuration suitable for baremetal build.

Options
    -f | --file <filename>  - The file or file path for the configuration file
                              to edit. When omitted, the following default is
                              used:
                                $config_file
    -o | --force            - If the symbol isn't present in the configuration
                              file when setting its value, a #define is
                              appended to the end of the file.

EOU

my @excluded = qw(
MBEDTLS_TEST_NULL_ENTROPY
MBEDTLS_DEPRECATED_REMOVED
MBEDTLS_HAVE_SSE2
MBEDTLS_PLATFORM_NO_STD_FUNCTIONS
MBEDTLS_ECP_DP_M221_ENABLED
MBEDTLS_ECP_DP_M383_ENABLED
MBEDTLS_ECP_DP_M511_ENABLED
MBEDTLS_NO_DEFAULT_ENTROPY_SOURCES
MBEDTLS_NO_PLATFORM_ENTROPY
MBEDTLS_RSA_NO_CRT
MBEDTLS_NO_UDBL_DIVISION
MBEDTLS_NO_64BIT_MULTIPLICATION
MBEDTLS_PSA_CRYPTO_SPM
MBEDTLS_PSA_CRYPTO_KEY_FILE_ID_ENCODES_OWNER
MBEDTLS_PSA_INJECT_ENTROPY
<<<<<<< HEAD
MBEDTLS_USE_PSA_CRYPTO
=======
MBEDTLS_ECP_RESTARTABLE
>>>>>>> ff645d98
_ALT\s*$
);

# Things that should be disabled in "baremetal"
my @excluded_baremetal = qw(
MBEDTLS_TIMING_C
MBEDTLS_FS_IO
MBEDTLS_ENTROPY_NV_SEED
MBEDTLS_HAVE_TIME
MBEDTLS_HAVE_TIME_DATE
MBEDTLS_DEPRECATED_WARNING
MBEDTLS_HAVEGE_C
MBEDTLS_THREADING_C
MBEDTLS_THREADING_PTHREAD
MBEDTLS_MEMORY_BACKTRACE
MBEDTLS_MEMORY_BUFFER_ALLOC_C
MBEDTLS_PLATFORM_TIME_ALT
MBEDTLS_PLATFORM_FPRINTF_ALT
<<<<<<< HEAD
MBEDTLS_PSA_CRYPTO_STORAGE_C
MBEDTLS_PSA_CRYPTO_STORAGE_ITS_C
MBEDTLS_PSA_ITS_FILE_C
=======
MBEDTLS_PSA_ITS_FILE_C
MBEDTLS_PSA_CRYPTO_STORAGE_C
>>>>>>> ff645d98
);

# Things that should be enabled in "full" even if they match @excluded
my @non_excluded = qw(
PLATFORM_[A-Z0-9]+_ALT
);

# Things that should be enabled in "baremetal"
my @non_excluded_baremetal = qw(
MBEDTLS_NO_PLATFORM_ENTROPY
);

# Process the command line arguments

my $force_option = 0;

my ($arg, $name, $value, $action);

while ($arg = shift) {

    # Check if the argument is an option
    if ($arg eq "-f" || $arg eq "--file") {
        $config_file = shift;

        -f $config_file or die "No such file: $config_file\n";

    }
    elsif ($arg eq "-o" || $arg eq "--force") {
        $force_option = 1;

    }
    else
    {
        # ...else assume it's a command
        $action = $arg;

        if ($action eq "full" || $action eq "realfull" || $action eq "baremetal" ) {
            # No additional parameters
            die $usage if @ARGV;

        }
        elsif ($action eq "unset" || $action eq "get") {
            die $usage unless @ARGV;
            $name = shift;

        }
        elsif ($action eq "set") {
            die $usage unless @ARGV;
            $name = shift;
            $value = shift if @ARGV;

        }
        else {
            die "Command '$action' not recognised.\n\n".$usage;
        }
    }
}

# If no command was specified, exit...
if ( not defined($action) ){ die $usage; }

# Check the config file is present
if (! -f $config_file)  {

    chdir '..' or die;

    # Confirm this is the project root directory and try again
    if ( !(-d 'scripts' && -d 'include' && -d 'library' && -f $config_file) ) {
        die "If no file specified, must be run from the project root or scripts directory.\n";
    }
}


# Now read the file and process the contents

open my $config_read, '<', $config_file or die "read $config_file: $!\n";
my @config_lines = <$config_read>;
close $config_read;

# Add required baremetal symbols to the list that is included.
if ( $action eq "baremetal" ) {
    @non_excluded = ( @non_excluded, @non_excluded_baremetal );
}

my ($exclude_re, $no_exclude_re, $exclude_baremetal_re);
if ($action eq "realfull") {
    $exclude_re = qr/^$/;
    $no_exclude_re = qr/./;
} else {
    $exclude_re = join '|', @excluded;
    $no_exclude_re = join '|', @non_excluded;
}
if ( $action eq "baremetal" ) {
    $exclude_baremetal_re = join '|', @excluded_baremetal;
}

my $config_write = undef;
if ($action ne "get") {
    open $config_write, '>', $config_file or die "write $config_file: $!\n";
}

my $done;
for my $line (@config_lines) {
    if ($action eq "full" || $action eq "realfull" || $action eq "baremetal" ) {
        if ($line =~ /name SECTION: Module configuration options/) {
            $done = 1;
        }

        if (!$done && $line =~ m!^//\s?#define! &&
                ( $line !~ /$exclude_re/ || $line =~ /$no_exclude_re/ ) &&
                ( $action ne "baremetal" || ( $line !~ /$exclude_baremetal_re/ ) ) ) {
            $line =~ s!^//\s?!!;
        }
        if (!$done && $line =~ m!^\s?#define! &&
                ! ( ( $line !~ /$exclude_re/ || $line =~ /$no_exclude_re/ ) &&
                    ( $action ne "baremetal" || ( $line !~ /$exclude_baremetal_re/ ) ) ) ) {
            $line =~ s!^!//!;
        }
    } elsif ($action eq "unset") {
        if (!$done && $line =~ /^\s*#define\s*$name\b/) {
            $line = '//' . $line;
            $done = 1;
        }
    } elsif (!$done && $action eq "set") {
        if ($line =~ m!^(?://)?\s*#define\s*$name\b!) {
            $line = "#define $name";
            $line .= " $value" if defined $value && $value ne "";
            $line .= "\n";
            $done = 1;
        }
    } elsif (!$done && $action eq "get") {
        if ($line =~ /^\s*#define\s*$name(?:\s+(.*?))\s*(?:$|\/\*|\/\/)/) {
            $value = $1;
            $done = 1;
        }
    }

    if (defined $config_write) {
        print $config_write $line or die "write $config_file: $!\n";
    }
}

# Did the set command work?
if ($action eq "set" && $force_option && !$done) {

    # If the force option was set, append the symbol to the end of the file
    my $line = "#define $name";
    $line .= " $value" if defined $value && $value ne "";
    $line .= "\n";
    $done = 1;

    print $config_write $line or die "write $config_file: $!\n";
}

if (defined $config_write) {
    close $config_write or die "close $config_file: $!\n";
}

if ($action eq "get") {
    if ($done) {
        if ($value ne '') {
            print "$value\n";
        }
        exit 0;
    } else {
        # If the symbol was not found, return an error
        exit 1;
    }
}

if ($action eq "full" && !$done) {
    die "Configuration section was not found in $config_file\n";

}

if ($action ne "full" && $action ne "unset" && !$done) {
    die "A #define for the symbol $name was not found in $config_file\n";
}

__END__<|MERGE_RESOLUTION|>--- conflicted
+++ resolved
@@ -28,24 +28,10 @@
 #   MBEDTLS_ECP_DP_M511_ENABLED
 #   MBEDTLS_NO_DEFAULT_ENTROPY_SOURCES
 #   MBEDTLS_NO_PLATFORM_ENTROPY
-<<<<<<< HEAD
 #   MBEDTLS_RSA_NO_CRT
-#   MBEDTLS_USE_PSA_CRYPTO
-#       - experimental, and more an alternative implementation than a feature
-=======
-#   MBEDTLS_REMOVE_ARC4_CIPHERSUITES
-#   MBEDTLS_REMOVE_3DES_CIPHERSUITES
-#   MBEDTLS_SSL_HW_RECORD_ACCEL
-#   MBEDTLS_RSA_NO_CRT
-#   MBEDTLS_X509_ALLOW_EXTENSIONS_NON_V3
-#   MBEDTLS_X509_ALLOW_UNSUPPORTED_CRITICAL_EXTENSION
-#       - this could be enabled if the respective tests were adapted
-#   MBEDTLS_ZLIB_SUPPORT
-#   MBEDTLS_PKCS11_C
 #   MBEDTLS_PSA_CRYPTO_SPM
 #   MBEDTLS_PSA_INJECT_ENTROPY
 #   MBEDTLS_ECP_RESTARTABLE
->>>>>>> ff645d98
 #   and any symbol beginning _ALT
 #
 
@@ -103,11 +89,7 @@
 MBEDTLS_PSA_CRYPTO_SPM
 MBEDTLS_PSA_CRYPTO_KEY_FILE_ID_ENCODES_OWNER
 MBEDTLS_PSA_INJECT_ENTROPY
-<<<<<<< HEAD
-MBEDTLS_USE_PSA_CRYPTO
-=======
 MBEDTLS_ECP_RESTARTABLE
->>>>>>> ff645d98
 _ALT\s*$
 );
 
@@ -126,14 +108,8 @@
 MBEDTLS_MEMORY_BUFFER_ALLOC_C
 MBEDTLS_PLATFORM_TIME_ALT
 MBEDTLS_PLATFORM_FPRINTF_ALT
-<<<<<<< HEAD
-MBEDTLS_PSA_CRYPTO_STORAGE_C
-MBEDTLS_PSA_CRYPTO_STORAGE_ITS_C
-MBEDTLS_PSA_ITS_FILE_C
-=======
 MBEDTLS_PSA_ITS_FILE_C
 MBEDTLS_PSA_CRYPTO_STORAGE_C
->>>>>>> ff645d98
 );
 
 # Things that should be enabled in "full" even if they match @excluded
